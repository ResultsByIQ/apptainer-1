// Copyright (c) 2019, Sylabs Inc. All rights reserved.
// This software is licensed under a 3-clause BSD license. Please consult the
// LICENSE.md file distributed with the sources of this project regarding your
// rights to use or distribute this software.

package imgbuild

import (
	"os"
	"os/exec"
	"path"
	"testing"

	"github.com/sylabs/singularity/e2e/internal/e2e"
	"github.com/sylabs/singularity/internal/pkg/test"
)

type testingEnv struct {
	// base env for running tests
	CmdPath     string `split_words:"true"`
	TestDir     string `split_words:"true"`
	RunDisabled bool   `default:"false"`
}

var testenv testingEnv

func buildFrom(t *testing.T) {
	tests := []struct {
		name       string
		dependency string
		buildSpec  string
		sandbox    bool
	}{
		{"BusyBox", "", "../examples/busybox/Singularity", false},
		{"Debootstrap", "debootstrap", "../examples/debian/Singularity", true},
		{"DockerURI", "", "docker://busybox", true},
		{"DockerDefFile", "", "../examples/docker/Singularity", true},
		{"SHubURI", "", "shub://GodloveD/busybox", true},
		{"SHubDefFile", "", "../examples/shub/Singularity", true},
		{"LibraryDefFile", "", "../examples/library/Singularity", true},
		{"Yum", "yum", "../examples/centos/Singularity", true},
		{"Zypper", "zypper", "../examples/opensuse/Singularity", true},
	}

	for _, tt := range tests {
		t.Run(tt.name, test.WithPrivilege(func(t *testing.T) {
			if tt.dependency != "" {
				if _, err := exec.LookPath(tt.dependency); err != nil {
					t.Skipf("%v not found in path", tt.dependency)
				}
			}

			opts := e2e.BuildOpts{
				Sandbox: tt.sandbox,
			}

			imagePath := path.Join(testenv.TestDir, "container")
			defer os.RemoveAll(imagePath)

			if b, err := e2e.ImageBuild(testenv.CmdPath, opts, imagePath, tt.buildSpec); err != nil {
				t.Log(string(b))
				t.Fatalf("unexpected failure: %v", err)
			}
			e2e.ImageVerify(t, testenv.CmdPath, imagePath, false, testenv.RunDisabled)
		}))
	}
}

func buildMultiStage(t *testing.T) {
	imagePath1 := path.Join(testenv.TestDir, "container1")
	imagePath2 := path.Join(testenv.TestDir, "container2")
	imagePath3 := path.Join(testenv.TestDir, "container3")

<<<<<<< HEAD
	liDefFile := PrepareDefFile(DefFileDetail{
=======
	liDefFile := e2e.PrepareDefFile(e2e.DefFileDetails{
>>>>>>> b50f8b2d
		Bootstrap: "localimage",
		From:      imagePath1,
	})
	defer os.Remove(liDefFile)

	labels := make(map[string]string)
	labels["FOO"] = "bar"
<<<<<<< HEAD
	liLabelDefFile := PrepareDefFile(DefFileDetail{
=======
	liLabelDefFile := e2e.PrepareDefFile(e2e.DefFileDetails{
>>>>>>> b50f8b2d
		Bootstrap: "localimage",
		From:      imagePath2,
		Labels:    labels,
	})
	defer os.Remove(liLabelDefFile)

	type testSpec struct {
		name      string
		imagePath string
		buildSpec string
		force     bool
		sandbox   bool
		labels    bool
	}

	tests := []struct {
		name  string
		steps []testSpec
	}{
		{"SIFToSIF", []testSpec{
			{"BusyBox", imagePath1, "../examples/busybox/Singularity", false, false, false},
			{"SIF", imagePath2, imagePath1, false, false, false},
		}},
		{"SandboxToSIF", []testSpec{
			{"BusyBoxSandbox", imagePath1, "../examples/busybox/Singularity", false, true, false},
			{"SIF", imagePath2, imagePath1, false, false, false},
		}},
		{"LocalImage", []testSpec{
			{"BusyBox", imagePath1, "../examples/busybox/Singularity", false, false, false},
			{"LocalImage", imagePath2, liDefFile, false, false, false},
			{"LocalImageLabel", imagePath3, liLabelDefFile, false, false, true},
		}},
		{"LocalImageSandbox", []testSpec{
			{"BusyBoxSandbox", imagePath2, "../examples/busybox/Singularity", true, true, false},
			{"LocalImageLabel", imagePath3, liLabelDefFile, false, false, true},
		}},
	}

	for _, tt := range tests {
		t.Run(tt.name, test.WithPrivilege(func(t *testing.T) {
			for _, ts := range tt.steps {
				defer os.RemoveAll(ts.imagePath)
			}

			for _, ts := range tt.steps {
				t.Run(ts.name, test.WithPrivilege(func(t *testing.T) {
					opts := e2e.BuildOpts{
						Force:   ts.force,
						Sandbox: ts.sandbox,
					}

					if b, err := e2e.ImageBuild(testenv.CmdPath, opts, ts.imagePath, ts.buildSpec); err != nil {
						t.Log(string(b))
						t.Fatalf("unexpected failure: %v", err)
					}
					e2e.ImageVerify(t, testenv.CmdPath, ts.imagePath, ts.labels, testenv.RunDisabled)
				}))
			}
		}))
	}
}

func badPath(t *testing.T) {
	test.EnsurePrivilege(t)

	imagePath := path.Join(testenv.TestDir, "container")
	defer os.RemoveAll(imagePath)

	if b, err := e2e.ImageBuild(testenv.CmdPath, e2e.BuildOpts{}, imagePath, "/some/dumb/path"); err == nil {
		t.Log(string(b))
		t.Fatal("unexpected success")
	}
}

// RunE2ETests is the main func to trigger the test suite
func RunE2ETests(t *testing.T) {
	e2e.LoadEnv(t, &testenv)

	t.Log(testenv)

	// builds from definition file and URI
	t.Run("From", buildFrom)
	// build and image from an existing image
	t.Run("multistage", buildMultiStage)
	// try to build from a non existen path
	t.Run("badPath", badPath)
}<|MERGE_RESOLUTION|>--- conflicted
+++ resolved
@@ -71,11 +71,7 @@
 	imagePath2 := path.Join(testenv.TestDir, "container2")
 	imagePath3 := path.Join(testenv.TestDir, "container3")
 
-<<<<<<< HEAD
-	liDefFile := PrepareDefFile(DefFileDetail{
-=======
 	liDefFile := e2e.PrepareDefFile(e2e.DefFileDetails{
->>>>>>> b50f8b2d
 		Bootstrap: "localimage",
 		From:      imagePath1,
 	})
@@ -83,11 +79,7 @@
 
 	labels := make(map[string]string)
 	labels["FOO"] = "bar"
-<<<<<<< HEAD
-	liLabelDefFile := PrepareDefFile(DefFileDetail{
-=======
 	liLabelDefFile := e2e.PrepareDefFile(e2e.DefFileDetails{
->>>>>>> b50f8b2d
 		Bootstrap: "localimage",
 		From:      imagePath2,
 		Labels:    labels,
