// Copyright (c) 2018-2019, Sylabs Inc. All rights reserved.
// This software is licensed under a 3-clause BSD license. Please consult the
// LICENSE.md file distributed with the sources of this project regarding your
// rights to use or distribute this software.

package cli

import (
	"fmt"
	"os"

	"github.com/spf13/cobra"
	"github.com/sylabs/singularity/docs"
	scs "github.com/sylabs/singularity/internal/pkg/remote"
	"github.com/sylabs/singularity/internal/pkg/sylog"
	client "github.com/sylabs/singularity/pkg/client/library"
<<<<<<< HEAD
	"github.com/sylabs/singularity/pkg/cmdline"
=======
	"github.com/sylabs/singularity/pkg/signing"
>>>>>>> 47935290
)

var (
	// PushLibraryURI holds the base URI to a Sylabs library API instance
	PushLibraryURI string

	// unauthenticatedPush when true; will never ask to push a unsigned container
	unauthenticatedPush bool
)

// --library
var pushLibraryURIFlag = cmdline.Flag{
	ID:           "pushLibraryURIFlag",
	Value:        &PushLibraryURI,
	DefaultValue: "https://library.sylabs.io",
	Name:         "library",
	Usage:        "the library to push to",
	EnvKeys:      []string{"LIBRARY"},
}

func init() {
	cmdManager.RegisterCmd(PushCmd, false)

<<<<<<< HEAD
	cmdManager.RegisterCmdFlag(&pushLibraryURIFlag, PushCmd)
=======
	PushCmd.Flags().BoolVarP(&unauthenticatedPush, "allow-unsigned", "U", false, "do not require a signed container")
	PushCmd.Flags().SetAnnotation("allow-unsigned", "envkey", []string{"ALLOW_UNSIGNED"})

	SingularityCmd.AddCommand(PushCmd)
>>>>>>> 47935290
}

// PushCmd singularity push
var PushCmd = &cobra.Command{
	DisableFlagsInUseLine: true,
	Args:                  cobra.ExactArgs(2),
	PreRun:                sylabsToken,
	Run: func(cmd *cobra.Command, args []string) {
		handlePushFlags(cmd)

		// Push to library requires a valid authToken
		if authToken != "" {
			if _, err := os.Stat(args[0]); os.IsNotExist(err) {
				sylog.Fatalf("Unable to open: %v: %v", args[0], err)
			}
			if !unauthenticatedPush {
				// check if the container is signed
				imageSigned, err := signing.IsSigned(args[0], KeyServerURL, 0, false, authToken, true)
				if err != nil {
					// err will be: "unable to verify container: %v", err
					sylog.Warningf("%v", err)
				}
				// if its not signed, print a warning
				if !imageSigned {
					sylog.Infof("TIP: Learn how to sign your own containers here : https://www.sylabs.io/docs/")
					fmt.Fprintf(os.Stderr, "\nUnable to verify Your container! You REALLY should sign your container before pushing!\n")
					fmt.Fprintf(os.Stderr, "Stoping upload.\n")
					os.Exit(3)
				}
			} else {
				sylog.Warningf("Skipping container verifying")
			}

			err := client.UploadImage(args[0], args[1], PushLibraryURI, authToken, "No Description")
			if err != nil {
				sylog.Fatalf("%v\n", err)
			}
		} else {
			sylog.Fatalf("Couldn't push image to library: %v", remoteWarning)
		}
	},

	Use:     docs.PushUse,
	Short:   docs.PushShort,
	Long:    docs.PushLong,
	Example: docs.PushExample,
}

func handlePushFlags(cmd *cobra.Command) {
	// if we can load config and if default endpoint is set, use that
	// otherwise fall back on regular authtoken and URI behavior
	endpoint, err := sylabsRemote(remoteConfig)
	if err == scs.ErrNoDefault {
		sylog.Warningf("No default remote in use, falling back to: %v", PushLibraryURI)
		sylog.Debugf("using default key server url: %v", KeyServerURL)
		return
	} else if err != nil {
		sylog.Fatalf("Unable to load remote configuration: %v", err)
	}

	authToken = endpoint.Token
	if !cmd.Flags().Lookup("library").Changed {
		uri, err := endpoint.GetServiceURI("library")
		if err != nil {
			sylog.Fatalf("Unable to get library service URI: %v", err)
		}
		PushLibraryURI = uri
	}

	uri, err := endpoint.GetServiceURI("keystore")
	if err != nil {
		sylog.Warningf("Unable to get library service URI: %v, defaulting to %s.", err, KeyServerURL)
		return
	}
	KeyServerURL = uri
}<|MERGE_RESOLUTION|>--- conflicted
+++ resolved
@@ -14,11 +14,8 @@
 	scs "github.com/sylabs/singularity/internal/pkg/remote"
 	"github.com/sylabs/singularity/internal/pkg/sylog"
 	client "github.com/sylabs/singularity/pkg/client/library"
-<<<<<<< HEAD
 	"github.com/sylabs/singularity/pkg/cmdline"
-=======
 	"github.com/sylabs/singularity/pkg/signing"
->>>>>>> 47935290
 )
 
 var (
@@ -39,17 +36,22 @@
 	EnvKeys:      []string{"LIBRARY"},
 }
 
+// -U|--allow-unsigned
+var pushAllowUnsignedFlag = cmdline.Flag{
+	ID:           "pushAllowUnsignedFlag",
+	Value:        &unauthenticatedPush,
+	DefaultValue: false,
+	Name:         "allow-unsigned",
+	ShortHand:    "U",
+	Usage:        "do not require a signed container",
+	EnvKeys:      []string{"ALLOW_UNSIGNED"},
+}
+
 func init() {
 	cmdManager.RegisterCmd(PushCmd, false)
 
-<<<<<<< HEAD
 	cmdManager.RegisterCmdFlag(&pushLibraryURIFlag, PushCmd)
-=======
-	PushCmd.Flags().BoolVarP(&unauthenticatedPush, "allow-unsigned", "U", false, "do not require a signed container")
-	PushCmd.Flags().SetAnnotation("allow-unsigned", "envkey", []string{"ALLOW_UNSIGNED"})
-
-	SingularityCmd.AddCommand(PushCmd)
->>>>>>> 47935290
+	cmdManager.RegisterCmdFlag(&pushAllowUnsignedFlag, PushCmd)
 }
 
 // PushCmd singularity push
