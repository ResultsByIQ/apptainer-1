--- conflicted
+++ resolved
@@ -192,14 +192,10 @@
 
 	imageRef := libraryhelper.NormalizeLibraryRef(u)
 
-<<<<<<< HEAD
 	libraryImage, err := c.GetImage(ctx, runtime.GOARCH, imageRef)
-=======
-	libraryImage, err := c.GetImage(ctx, imageRef)
 	if err == library.ErrNotFound {
-		return "", fmt.Errorf("image does not exist in the library: %s", imageRef)
-	}
->>>>>>> 0e3c9f9b
+		return "", fmt.Errorf("image does not exist in the library: %s (%s)", imageRef, runtime.GOARCH)
+	}
 	if err != nil {
 		return "", err
 	}
