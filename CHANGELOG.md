# CHANGELOG

This is a manually generated log to track changes to the repository for each release. 
Each section should include general headers such as ### Implemented enhancements 
and **Merged pull requests**. All closed issued and bug fixes should be 
represented by the pull requests that fixed them. This log originated with Singularity 2.4
and changes prior to that are (unfortunately) done retrospectively. Critical items to know are:

 - renamed, deprecated, or removed commands
 - defaults that are changed
 - backward incompatible changes (recipe file format? image file format?)
 - migration guidance (how to convert images?)
 - changed behaviour (recipe sections work differently)

## [v2.6.0-rc1]
    
### Implemented enhancements
 - Allow admin to specify a non-standard location for mksquashfs binary at 
   build time with --with-mksquashfs option #1662
 - --nv option will use [nvidia-container-cli](https://github.com/NVIDIA/libnvidia-container) if installed #1681
 - [nvliblist.conf](https://github.com/singularityware/singularity/blob/master/etc/nvliblist.conf) now has a section for binaries #1681
 - --nv can be made default with all action commands in singularity.conf #1681
 - --nv can be controlled by env vars `$SINGULARITY_NV` and 
   `$SINGULARITY_NV_OFF` #1681
 - Refactored travis build and packaging tests #1601
 - Added build and packaging tests for Debian 8/9 and openSUSE 42.3/15.0 #1713
 - Restore shim init process for proper signal handling and child reaping when
   container is initiated in its own PID namespace #1221
<<<<<<< HEAD
 - Bind `/dev/nvidia*` into the container when the `--nv` flag is used in 
    conjuction with the `--contain` flag #1358

### Bug fixes
 - Fix 404 when using Arch Linux bootstrap #1731
=======
 - Add --no-home option to not mount user $HOME if it is not the $CWD and
   `mount home = yes` is set. #1761

### Bug fixes
 - Added support for OAUTH2 Docker registries like Azure Container Registry #1622
 - Fix 404 when using Arch Linux bootstrap #1731
 - Bind `/dev/nvidia*` into the container when the `--nv` flag is used in 
    conjuction with the `--contain` flag #1358
>>>>>>> 6a7627a6

## [v2.5.2](https://github.com/singularityware/singularity/releases/tag/2.5.2) (2018-07-03)

### [Security related fixes](https://cve.mitre.org/cgi-bin/cvename.cgi?name=2018-12021)
 - Removed the option to use overlay images with `singularity mount`.  This 
   flaw could allow a malicious user accessing the host system to access
   sensitive information when coupled with persistent ext3 overlay.
 - Fixed a race condition that might allow a malicious user to bypass directory 
   image restrictions, like mounting the host root filesystem as a container 
   image

### Bug fixes
 - Fix an error in malloc allocation #1620
 - Honor debug flag when pulling from docker hub #1556
 - Fix a bug with passwd abort #1580
 - Allow user to override singularity.conf "mount home = no" with --home option
   #1496
 - Improve debugging output #1535
 - Fix some bugs in bind mounting #1525
 - Define PR_(S|G)ET_NO_NEW_PRIVS in user space so that these features will 
   work with kernels that implement them (like Cray systems) #1506
 - Create /dev/fd and standard streams symlinks in /dev when using minimal dev
   mount or when specifying -c/-C/--contain option #1420
 - Fixed * expansion during app runscript creation #1486

## [v2.5.1](https://github.com/singularityware/singularity/releases/tag/2.5.1) (2018-05-03)

### Bug fixes
 - Corrected a permissions error when attempting to run Singularity from a 
   directory on NFS with root_squash enabled  
 - Fixed a bug that closed a socket early, preventing correct container 
   execution on hosts using identity services like SSSD
 - Fixed a regression that broke the debootstrap agent

## [v2.5.0](https://github.com/singularityware/singularity/releases/tag/2.5.0) (2018-04-27)

### Security related fixes

Patches are provided to prevent a malicious user with the ability to log in to 
the host system and use the Singularity container runtime from carrying out any 
of the following actions:

 - Create world writable files in root-owned directories on the host system by 
   manipulating symbolic links and bind mounts 
 - Create folders outside of the container by manipulating symbolic links in 
   conjunction with the `--nv` option or by bypassing check_mounted function 
   with relative symlinks
 - Bypass the `enable overlay = no` option in the `singularity.conf` 
   configuration file by setting an environment variable
 - Exploit buffer overflows in `src/util/daemon.c` and/or 
   `src/lib/image/ext3/init.c` (reported by Erik Sjölund (DBB, Stockholm 
   University, Sweden))
 - Forge of the pid_path to join any Singularity namespace (reported by Erik 
   Sjölund (DBB, Stockholm University, Sweden))

### Implemented enhancements

 - Restore docker-extract aufs whiteout handling that implements correct
   extraction of docker container layers. This adds libarchive-devel as a
   build time dep. At runtime libarchive is needed for whiteout handling. If
   libarchive is not available at runtime will fall back to previous
   extraction method.
 - Changed behavior of SINGULARITYENV_PATH to overwrite container PATH and
   added SINGULARITYENV_PREPEND_PATH and SINGULARITYENV_APPEND_PATH for users
   wanting to prepend or append to the container PATH at runtime

### Bug fixes

 - Support pulls from the NVIDIA cloud docker registry (fix by Justin Riley, 
   Harvard)
 - Close socket file descriptors in fd_cleanup
 - Fix conflict between `--nv` and `--contain` options
 - Throw errors at build and runtime if NO_NEW_PRIVS is not present and working
 - Reset umask to 0022 at start to corrrect several errors
 - Verify docker layers after download with sha256 checksum
 - Do not make excessive requests for auth tokens to docker registries
 - Fixed stripping whitespaces and empty new lines for the app commands (fix by 
   Rafal Gumienny, Biozentrum, Basel)
 - Improved the way that working directory is mounted 
 - Fixed an out of bounds array in src/lib/image/ext3/init.c

## [v2.4.6](https://github.com/singularityware/singularity/releases/tag/2.4.6) (2018-04-04)

 - Fix for check_mounted() to check parent directories #1436
 - Free strdupped temporary variable in joinpath #1438

## [v2.4.5](https://github.com/singularityware/singularity/releases/tag/2.4.5) (2018-03-19)

### Security related fixes
 - Strip authorization header on http redirect to different domain when
   interacting with docker registries.

## [v2.4.4](https://github.com/singularityware/singularity/releases/tag/2.4.4) (2018-03-03)

 - Removed capability to handle docker layer aufs whiteout files correctly as
   it increased potential attack surface on some distros (with apologies to 
   users who requested it).

## [v2.4.3](https://github.com/singularityware/singularity/releases/tag/2.4.3) (2018-03-03)

### Bug Fixes
 - Put /usr/local/{bin,sbin} in front of the default PATH
 - Fixed bug that did not export environment variables for apps with "-" in name
 - Fix permission denied when binding directory located on NFS with root_squash enabled
 - Add capability to support all tar compression formats #1155
 - Handle docker layer aufs whiteout files correctly (requires libarchive).
 - Close file descriptors pointing to a directory #1305
 - Updated output of image.print command #1190
 - Fixed parsing of backslashes in apprun script #1189
 - Fixed parsing of arch keyword from definition file #1217
 - Fixed incompatibility between --pwd and --contain options #1259
 - Updated license information #1267
 - Fix non-root build from docker containers with non-writable file/dir permissions
 - Fix race condition between container exit and cleanupd while removing runtime directory

## [v2.4.2](https://github.com/singularityware/singularity/releases/tag/2.4.2) (2017-12-05)

 - This fixed an issue for support of older distributions and kernels with regards to `setns()`
   functionality.
 - Fixed autofs bug path (lost during merge)
 - Added json format to instance.list with flag --json

## [v2.4.1](https://github.com/singularityware/singularity/releases/tag/2.4.1) (2017-11-22)

### apprun script backslash removal fix
 - Fixed the unwanted removal of backslashes in apprun scripts

### Security related fixes
 - Fixed container path and owner limitations (original merge was lost)
 - Check of overlay upper/work images are symlinks

### Implemented enhancements
 - Users can specify custom shebang in first line of runscript or startscript
 - This changelog was added.
 - Addition of APP[app]_[LABELS,ENV,RUNSCRIPT,META] so apps can internally find one another.
 - Exposing labels for SCI-F in environment

### Bug Fixes
 - Adjusting environment parsing regular expression for Docker to allow for "=" sign in variable
 - Try overlayFS now default option
 - Confirm that localstate directories were properly packaged
 - Fix when running over NFS with root_squash enabled
 - Honor the user name request when pulling from Singularity Hub
 - Allow http_proxy envar for runtime and build
 - Properly require mksquashfs tools for Debian packaging
 - Fix for empty docker namespaces in private repositories
 - Fix Docker environment parsing
 - Revert lolcow easter egg
 - Fix "Duplicate bootstrap definition key" triggered by comments and blank spaces
 - Fix for docker permission error when downloading multiple layers
 - Fix parsing of registry (including port), namespace, tags, and version
 - Add "$@" to any CMD/ENTRYPOINT found when building from Docker
 - Added sqaushfs-tools as a dependency for building deb files
 - Fix terminal echo problem when using PID namespace and killing shell
 - Fix SuSE squashFS package name in RPM spec

## [v2.4](https://github.com/singularityware/singularity/releases/tag/2.4) (2017-10-02)
[Full Changelog](https://github.com/singularityware/singularity/compare/2.3.2...2.4)

### Implemented enhancements

 - a new `build` command was added to replace `create` + `bootstrap` ([build](https://singularityware.github.io/docs-build-container))
 - default image format is squashfs, eliminating the need to specify a size
 - for development build supports `--sandbox` (folder) and `--writable` (ext3)
 - a `localimage` can be used as a build base, including ext3, sandbox, and other squashfs images
 - singularity hub can now be used as a base with the uri `shub://`
 - support has been added for instances (services) including network namespace isolation under the `instances` group of commands.
 - [singularity registry](https://www.github.com/singularityhub/sregistry) is released and published
 - [Standard Container Integration Format](https://singularityware.github.io/docs-apps) apps are added to support internal modularity and organization.
 - [build environment](https://singularityware.github.io/build-environment) is better documented
 - Persistent Overlay 
 - Container checks
 - Tests for instance support
 - Wrapper for create
 - Group instance commands
 - Group image commands
 - Bash completion updates

### Deprecated
 - the `create` command is being deprecated in favor of `image.create`
 - `bootstrap` is being deprecated in favor of `build` (will work through 2.4)
 - `expand` is being deprecated in favor of `image.expand`, and no longer works on images with headers (meaning after they are built).
 - `export` is being deprecated and added to the image command group, `image.export`
 - the `shub://` URI no longer supports an integer to reference a container

## [v2.3.2](https://github.com/singularityware/singularity/releases/tag/2.3.2) (2017-09-15)
[Full Changelog](https://github.com/singularityware/singularity/compare/2.3.1...2.3.2)

### Implemented enhancements
 - Quick fix to support manifest lists when pulling from Docker Hub

## [v2.3.1](https://github.com/singularityware/singularity/releases/tag/2.3.1) (2017-06-26)
[Full Changelog](https://github.com/singularityware/singularity/compare/2.3...2.3.1)

### Security Fix
 - A fix was implemented to address an escalation pathway and various identified bugs and potential race conditions.

## [v2.3](https://github.com/singularityware/singularity/releases/tag/2.3) (2017-05-31)
[Full Changelog](https://github.com/singularityware/singularity/compare/2.2.1...2.3)

### Implemented enhancements
- Lots of backend library changes to accommodate a more flexible API
- Restructured Python backend
- Updated bootstrap backend to make it much more reliable
- Direct support for Singularity-Hub
- Ability to run additional commands without root privileges (e.g. create, import, copy, export, etc..).
- Added ability to pull images from Singularity Hub and Docker
- Containers now have labels, and are inspect'able

## v2.2.1 (2017-02-14)
[Full Changelog](https://github.com/singularityware/singularity/compare/2.2...2.2.1)

### Security Fix
 - a security loophole related to mount devices was fixed (thanks @UMU in Sweden)

### Implemented enhancements
 - Fixed some leaky file descriptors
 - Cleaned up `*printf()` usage
 - Catch if user's group is not properly defined

## v2.2 (2016-10-11)
[Full Changelog](https://github.com/singularityware/singularity/compare/2.1.2...2.2)

### Implemented enhancements
 - A complete rework of the back end source code to allow a much larger feature set, sanity, and facilitate contributions
 - The ability to execute completely unprivileged (does not support Singularity images) (thanks to Brian Bockelman)
 - Container execute by URI support (file, http, https, docker, etc..)
 - Integration with the Docker Registry Remote API (thanks to @vsoch), including stateless containers running ad-hoc, bootstrapping, and importing
 - OverlayFS support - Allows for automatic creation of bind points within containers at runtime (thanks to Amanda Duffy and Jarrod Johnson)
 - Additional container formats supported (directories and archives)
 - New bootstrap definition format to handle much more complicated and intuitive recipes
 - All Singularity 2.x containers continue to be supported with this release.


## v2.1.2 (2016-08-04)
[Full Changelog](https://github.com/singularityware/singularity/compare/2.1.1...2.1.2)

### Bug Fixes
 - Fix for kernel panic on corrupt images
 - Fixes build warning

## v2.1.1 (2016-08-03)
[Full Changelog](https://github.com/singularityware/singularity/compare/2.1...2.1.1)

### Bug Fixes
- Contain option no longer maintains current working directory
- Remove need to obtain a shared lock on the image (was failing on some shared file systems)
- Move creation of a container's /environment to the beginning of the bootstrap (so it can be modified via a bootstrap definition file

## v2.1 (2016-07-28)
[Full Changelog](https://github.com/singularityware/singularity/compare/2.0...2.1)

### Implemented enhancements
- Configuration file for system administrator control over what Singularity features users are allowed to use
- Support for non Gnu LibC based distributions (e.g. Alpine Linux)
- Source file restructuring and refactoring
- Added message(), and enabled very verbose debugging
- Be smarter about when to avoid separation of the PID namespace
- Log container runs to syslog()
- Support custom container environments (via container:/environment)
- Sanitized source files for Flawfinder

### Bug Fixes
- Fix bug with /run and /var directories being read only in some situations
- Fix lots of bootstrap definition issues
- Fixed issue with /dev/pts not being mounted within a container
- Resolved some issues with image file de-looping
- Fixed bugs related to very restrictive umasks set

## v2.0 (2016-06-01)
[Full Changelog](https://github.com/singularityware/singularity/compare/1.x...2.0)

### Implemented enhancements
 - Support for non-root container contexts (user outside container, is same user inside container)
 - Support of “live” container sparse image files
 - Utilizing the operating system’s build and dependency resolution subsystems (e.g. YUM, Apt, etc.)
 - Support for Open MPI 2.1 (pre-release)
 - Updates for usage with non-local file systems
 - Performance optimizations
 - Support for native X11


## v1.x (2016-04-06)

### Implemented enhancements

 - Ability to create Singularity containers based on a package specfile
 - Specfile templates can be generated automatically (singularity specgen …)
 - Support for various automatic dependency resolution
 - Dynamic libraries
 - Perl scripts and modules
 - Python scripts and modules
 - R scripts and modules
 - Basic X11 support
 - Open MPI (v2.1 - which is not yet released)
 - Direct execution of Singularity containers (e.g. ./container.sapp [opts])
 - Access to files in your home directory and a scratch directory
 - Existing IO (pipes, stdio, stderr, and stdin) all maintained through container
 - Singularity internal container cache management
 - Standard networking access (exactly as it does on the host)
 - Singularity containers run within existing resource contexts (CGroups and ulimits are maintained)
 - Support for scalable execution of MPI parallel jobs
 - Singularity containers are portable between Linux distributions
<|MERGE_RESOLUTION|>--- conflicted
+++ resolved
@@ -26,22 +26,14 @@
  - Added build and packaging tests for Debian 8/9 and openSUSE 42.3/15.0 #1713
  - Restore shim init process for proper signal handling and child reaping when
    container is initiated in its own PID namespace #1221
-<<<<<<< HEAD
  - Bind `/dev/nvidia*` into the container when the `--nv` flag is used in 
     conjuction with the `--contain` flag #1358
+ - Add --no-home option to not mount user $HOME if it is not the $CWD and
+   `mount home = yes` is set. #1761
+ - Added support for OAUTH2 Docker registries like Azure Container Registry #1622
 
 ### Bug fixes
  - Fix 404 when using Arch Linux bootstrap #1731
-=======
- - Add --no-home option to not mount user $HOME if it is not the $CWD and
-   `mount home = yes` is set. #1761
-
-### Bug fixes
- - Added support for OAUTH2 Docker registries like Azure Container Registry #1622
- - Fix 404 when using Arch Linux bootstrap #1731
- - Bind `/dev/nvidia*` into the container when the `--nv` flag is used in 
-    conjuction with the `--contain` flag #1358
->>>>>>> 6a7627a6
 
 ## [v2.5.2](https://github.com/singularityware/singularity/releases/tag/2.5.2) (2018-07-03)
 
