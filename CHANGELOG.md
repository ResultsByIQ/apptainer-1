# CHANGELOG

This is a manually generated log to track changes to the repository for each release. 
Each section should include general headers such as ### Implemented enhancements 
and **Merged pull requests**. All closed issued and bug fixes should be 
represented by the pull requests that fixed them. This log originated with Singularity 2.4
and changes prior to that are (unfortunately) done retrospectively. Critical items to know are:

 - renamed, deprecated, or removed commands
 - defaults that are changed
 - backward incompatible changes (recipe file format? image file format?)
 - migration guidance (how to convert images?)
 - changed behaviour (recipe sections work differently)

## [v2.5](https://github.com/singularityware/singularity/tree/release-2.5)
<<<<<<< HEAD

 - Restore docker-extract aufs whiteout handling that implements correct
     extraction of docker container layers. This adds libarchive-devel as a
     build time dep. At runtime libarchive is needed for whiteout handling. If
     libarchive is not available at runtime will fall back to previous
     extraction method.
=======
 
 - Put /usr/local/{bin,sbin} in front of the default PATH
 - Adjustments to SCIF (Scientific Filesystem) integration for broader use
 - Fixed bug that did not export environment variables for apps with "-" in name
>>>>>>> 3b688eb8

## [v2.4.4](https://github.com/singularityware/singularity/tree/release-2.4)

 - Removed capability to handle docker layer aufs whiteout files correctly as
   it increased potential attack surface on some distros (with apologies to 
   users who requested it).

## [v2.4.3](https://github.com/singularityware/singularity/tree/release-2.4)

 - Fix permission denied when binding directory located on NFS with root_squash enabled
 - Add capability to support all tar compression formats #1155
 - Handle docker layer aufs whiteout files correctly (requires libarchive).
 - Close file descriptors pointing to a directory #1305
 - Updated output of image.print command #1190
 - Fixed parsing of backslashes in apprun script #1189
 - Fixed parsing of arch keyword from definition file #1217
 - Fixed incompatibility between --pwd and --contain options #1259
 - Updated license information #1267
 - Fix non-root build from docker containers with non-writable file/dir permissions
 - Fix race condition between container exit and cleanupd while removing runtime directory

## [v2.4.2](https://github.com/singularityware/singularity/tree/release-2.4)

 - This fixed an issue for support of older distributions and kernels with regards to `setns()`
   functionality.
 - Fixed autofs bug path (lost during merge)

## [v2.4.1](https://github.com/singularityware/singularity/tree/release-2.4) (2017-11-22)

### apprun script backslash removal fix
 - Fixed the unwanted removal of backslashes in apprun scripts

### Security related fixes
 - Fixed container path and owner limitations (original merge was lost)
 - Check of overlay upper/work images are symlinks

### Implemented enhancements
 - This changelog was added.
 - Addition of APP[app]_[LABELS,ENV,RUNSCRIPT,META] so apps can internally find one another.
 - Exposing labels for SCI-F in environment

### Bug Fixes
 - Adjusting environment parsing regular expression for Docker to allow for "=" sign in variable
 - Try overlayFS now default option
 - Confirm that localstate directories were properly packaged
 - Fix when running over NFS with root_squash enabled
 - Honor the user name request when pulling from Singularity Hub
 - Allow http_proxy envar for runtime and build
 - Properly require mksquashfs tools for Debian packaging
 - Fix for empty docker namespaces in private repositories
 - Fix Docker environment parsing
 - Revert lolcow easter egg
 - Fix "Duplicate bootstrap definition key" triggered by comments and blank spaces
 - Fix for docker permission error when downloading multiple layers
 - Fix parsing of registry (including port), namespace, tags, and version
 - Add "$@" to any CMD/ENTRYPOINT found when building from Docker
 - Added sqaushfs-tools as a dependency for building deb files
 - Fix terminal echo problem when using PID namespace and killing shell
 - Fix SuSE squashFS package name in RPM spec

## [v2.4](https://github.com/singularityware/singularity/tree/v2.4) (2017-10-02)
[Full Changelog](https://github.com/singularityware/singularity/compare/2.3.2...2.4)

### Implemented enhancements

 - a new `build` command was added to replace `create` + `bootstrap` ([build](https://singularityware.github.io/docs-build-container))
 - default image format is squashfs, eliminating the need to specify a size
 - for development build supports `--sandbox` (folder) and `--writable` (ext3)
 - a `localimage` can be used as a build base, including ext3, sandbox, and other squashfs images
 - singularity hub can now be used as a base with the uri `shub://`
 - support has been added for instances (services) including network namespace isolation under the `instances` group of commands.
 - [singularity registry](https://www.github.com/singularityhub/sregistry) is released and published
 - [Standard Container Integration Format](https://singularityware.github.io/docs-apps) apps are added to support internal modularity and organization.
 - [build environment](https://singularityware.github.io/build-environment) is better documented
 - Persistent Overlay 
 - Container checks
 - Tests for instance support
 - Wrapper for create
 - Group instance commands
 - Group image commands
 - Bash completion updates

### Deprecated
 - the `create` command is being deprecated in favor of `image.create`
 - `bootstrap` is being deprecated in favor of `build` (will work through 2.4)
 - `expand` is being deprecated in favor of `image.expand`, and no longer works on images with headers (meaning after they are built).
 - `export` is being deprecated and added to the image command group, `image.export`
 - the `shub://` URI no longer supports an integer to reference a container

## [v2.3.2](https://github.com/singularityware/singularity/tree/v2.3.2) (2017-09-15)
[Full Changelog](https://github.com/singularityware/singularity/compare/2.3.1...2.3.2)

### Implemented enhancements
 - Quick fix to support manifest lists when pulling from Docker Hub

## [v2.3.1](https://github.com/singularityware/singularity/tree/v2.3.1) (2017-06-26)
[Full Changelog](https://github.com/singularityware/singularity/compare/2.3...2.3.1)

### Security Fix
 - A fix was implemented to address an escalation pathway and various identified bugs and potential race conditions.

## [v2.3](https://github.com/singularityware/singularity/tree/v2.3) (2017-05-31)
[Full Changelog](https://github.com/singularityware/singularity/compare/2.2.1...2.3)

### Implemented enhancements
- Lots of backend library changes to accommodate a more flexible API
- Restructured Python backend
- Updated bootstrap backend to make it much more reliable
- Direct support for Singularity-Hub
- Ability to run additional commands without root privileges (e.g. create, import, copy, export, etc..).
- Added ability to pull images from Singularity Hub and Docker
- Containers now have labels, and are inspect'able

## [v2.2.1](https://github.com/singularityware/singularity/tree/v2.2.1) (2017-02-14)
[Full Changelog](https://github.com/singularityware/singularity/compare/2.2...2.2.1)

### Security Fix
 - a security loophole related to mount devices was fixed (thanks @UMU in Sweden)

### Implemented enhancements
 - Fixed some leaky file descriptors
 - Cleaned up `*printf()` usage
 - Catch if user's group is not properly defined

## [v2.2](https://github.com/singularityware/singularity/tree/v2.2) (2016-10-11)
[Full Changelog](https://github.com/singularityware/singularity/compare/2.1.2...2.2)

### Implemented enhancements
 - A complete rework of the back end source code to allow a much larger feature set, sanity, and facilitate contributions
 - The ability to execute completely unprivileged (does not support Singularity images) (thanks to Brian Bockelman)
 - Container execute by URI support (file, http, https, docker, etc..)
 - Integration with the Docker Registry Remote API (thanks to @vsoch), including stateless containers running ad-hoc, bootstrapping, and importing
 - OverlayFS support - Allows for automatic creation of bind points within containers at runtime (thanks to Amanda Duffy and Jarrod Johnson)
 - Additional container formats supported (directories and archives)
 - New bootstrap definition format to handle much more complicated and intuitive recipes
 - All Singularity 2.x containers continue to be supported with this release.


## [v2.1.2](https://github.com/singularityware/singularity/tree/v2.1.2) (2016-08-04)
[Full Changelog](https://github.com/singularityware/singularity/compare/2.1.1...2.1.2)

### Bug Fixes
 - Fix for kernel panic on corrupt images
 - Fixes build warning

## [v2.1.1](https://github.com/singularityware/singularity/tree/v2.1.1) (2016-08-03)
[Full Changelog](https://github.com/singularityware/singularity/compare/2.1...2.1.1)

### Bug Fixes
- Contain option no longer maintains current working directory
- Remove need to obtain a shared lock on the image (was failing on some shared file systems)
- Move creation of a container's /environment to the beginning of the bootstrap (so it can be modified via a bootstrap definition file

## [v2.1](https://github.com/singularityware/singularity/tree/v2.1) (2016-07-28)
[Full Changelog](https://github.com/singularityware/singularity/compare/2.0...2.1)

### Implemented enhancements
- Configuration file for system administrator control over what Singularity features users are allowed to use
- Support for non Gnu LibC based distributions (e.g. Alpine Linux)
- Source file restructuring and refactoring
- Added message(), and enabled very verbose debugging
- Be smarter about when to avoid separation of the PID namespace
- Log container runs to syslog()
- Support custom container environments (via container:/environment)
- Sanitized source files for Flawfinder

### Bug Fixes
- Fix bug with /run and /var directories being read only in some situations
- Fix lots of bootstrap definition issues
- Fixed issue with /dev/pts not being mounted within a container
- Resolved some issues with image file de-looping
- Fixed bugs related to very restrictive umasks set

## [v2.0](https://github.com/singularityware/singularity/tree/v2.0) (2016-06-01)
[Full Changelog](https://github.com/singularityware/singularity/compare/1.x...2.0)

### Implemented enhancements
 - Support for non-root container contexts (user outside container, is same user inside container)
 - Support of “live” container sparse image files
 - Utilizing the operating system’s build and dependency resolution subsystems (e.g. YUM, Apt, etc.)
 - Support for Open MPI 2.1 (pre-release)
 - Updates for usage with non-local file systems
 - Performance optimizations
 - Support for native X11


## [v1.x](https://github.com/singularityware/singularity/tree/v1.x) (2016-04-06)

### Implemented enhancements

 - Ability to create Singularity containers based on a package specfile
 - Specfile templates can be generated automatically (singularity specgen …)
 - Support for various automatic dependency resolution
 - Dynamic libraries
 - Perl scripts and modules
 - Python scripts and modules
 - R scripts and modules
 - Basic X11 support
 - Open MPI (v2.1 - which is not yet released)
 - Direct execution of Singularity containers (e.g. ./container.sapp [opts])
 - Access to files in your home directory and a scratch directory
 - Existing IO (pipes, stdio, stderr, and stdin) all maintained through container
 - Singularity internal container cache management
 - Standard networking access (exactly as it does on the host)
 - Singularity containers run within existing resource contexts (CGroups and ulimits are maintained)
 - Support for scalable execution of MPI parallel jobs
 - Singularity containers are portable between Linux distributions<|MERGE_RESOLUTION|>--- conflicted
+++ resolved
@@ -13,19 +13,15 @@
  - changed behaviour (recipe sections work differently)
 
 ## [v2.5](https://github.com/singularityware/singularity/tree/release-2.5)
-<<<<<<< HEAD
 
  - Restore docker-extract aufs whiteout handling that implements correct
      extraction of docker container layers. This adds libarchive-devel as a
      build time dep. At runtime libarchive is needed for whiteout handling. If
      libarchive is not available at runtime will fall back to previous
-     extraction method.
-=======
- 
+     extraction method. 
  - Put /usr/local/{bin,sbin} in front of the default PATH
  - Adjustments to SCIF (Scientific Filesystem) integration for broader use
  - Fixed bug that did not export environment variables for apps with "-" in name
->>>>>>> 3b688eb8
 
 ## [v2.4.4](https://github.com/singularityware/singularity/tree/release-2.4)
 
