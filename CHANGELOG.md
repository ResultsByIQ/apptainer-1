--- conflicted
+++ resolved
@@ -11,11 +11,10 @@
 
 # Changes Since v3.0.2
 
-<<<<<<< HEAD
   - Add http/https protocols for singularity run/pull commands
   - Update to SIF 1.0.2
   - Add _noPrompt_ parameter to `pkg/signing/Verify` function to enable silent verification
-=======
+
 # v3.0.2 - [2019.01.04]
 
   - Added the `--docker-login` flag to enable interactive authentication with docker registries
@@ -27,7 +26,6 @@
   - Commands now correctly return 1 when incorrectly executed without arguments
   - Progress bars no longer incorrectly display when running with `--quiet` or `--silent`
   - Contents of `91-environment.sh` file are now displayed if appropriate when running `inspect --environment`
->>>>>>> 12de29eb
 
 # v3.0.1 - [2018.10.31]
 
