# Apptainer Changelog

## Apptainer 1.0

The Singularity Project has been adopted by the Linux Foundation
and re-branded as Apptainer 1.0

[Adopted by Linux Foundation](https://www.linuxfoundation.org/press-release/new-linux-foundation-project-accelerates-collaboration-on-container-systems-between-enterprise-and-high-performance-computing-environments/)

<<<<<<< HEAD
- Building Singularity from source requires go >=1.16. We now aim to support
  the two most recent stable versions of Go. This corresponds to the Go
  [Release Maintenance Policy](https://github.com/golang/go/wiki/Go-Release-Cycle#release-maintenance)
  and [Security Policy](https://golang.org/security), ensuring critical bug
  fixes and security patches are available for all supported language versions.
  However, rpm and debian packaging apply patches to support older native go
  installations.
- LABELs from Docker/OCI images are now inherited. This fixes a longstanding
  regression from Singularity 2.x. Note that you will now need to use
  `--force` in a build to override a label that already exists in the source
  Docker/OCI container.
- Instances are no longer created with an IPC namespace by default. An IPC
  namespace can be specified with the `-i|--ipc` flag.
- `--bind`, `--nv` and `--rocm` options for `build` command can't be set through
  environment variables `APPTAINER_BIND`, `APPTAINER_BINDPATH`, `APPTAINER_NV`,
  `APPTAINER_ROCM` anymore due to side effects reported by users in this
  [issue](https://github.com/apptainer/apptainer/pull/6211), they must be explicitely
  requested via command line.
- `--nohttps` flag has been deprecated in favour of `--no-https`. The old flag
  is still accepted, but will display a deprecation warning.
- Removed `--nonet` flag, which was intended to disable networking for in-VM
  execution, but has no effect.
- Paths for `cryptsetup`, `go`, `ldconfig`, `mksquashfs`, `nvidia-container-cli`,
  `unsquashfs` are now found at build time by `mconfig` and written into
  `singularity.conf`. The path to these executables can be overridden by
  changing the value in `singularity.conf`. If the path for any of them other
  than `cryptsetup` or `ldconfig` is not set in `singularity.conf` then the
  executable will be found by searching `$PATH`.
- When calling `ldconfig` to find GPU libraries, singularity will *not* fall back
  to `/sbin/ldconfig` if the `ldconfig` on `$PATH` errors. If installing in a
  Guix/Nix on environment on top of a standard host distribution you *must* set
  `ldconfig path = /sbin/ldconfig` to use the host distribution `ldconfig` to
  find GPU libraries.
- Example log-plugin rewritten as a CLI callback that can log all commands
  executed, instead of only container execution, and has access to command
  arguments.
- The bundled reference CNI plugins are updated to v1.0.1. The `flannel` plugin
  is no longer included, as it is maintained as a separate plugin at:
  <https://github.com/flannel-io/cni-plugin>. If you use the flannel CNI plugin
  you should install it from this repository.
- `--nv` will not call `nvidia-container-cli` to find host libraries, unless
  the new experimental GPU setup flow that employs `nvidia-container-cli`
  for all GPU related operations is enabled (see above).
- If a container is run with `--nvccli` and `--contain`, only GPU devices
  specified via the `NVIDIA_VISIBLE_DEVICES` environment variable will be
  exposed within the container. Use `NVIDIA_VISIBLE_DEVICES=all` to access all
  GPUs inside a container run with `--nvccli`.
- Build `--bind` option allows to set multiple bind mount without specifying
  the `--bind` option for each bindings.
- The behaviour of the `allow container` directives in `singularity.conf` has
  been modified, to support more intuitive limitations on the usage of SIF and non-SIF
  container images. If you use these directives, _you may need to make changes
  to singularity.conf to preserve behaviour_.
  - A new `allow container sif` directive permits or denies usage of
    _unencrypted_ SIF images, irrespective of the filesystem(s) inside the SIF.
  - The `allow container encrypted` directive permits or denies usage of SIF
    images with an encrypted root filesystem.
  - The `allow container squashfs/extfs` directives in `singularity.conf`
    permit or deny usage of bare SquashFS and EXT image files only.
  - The effect of the `allow container dir` directive is unchanged.

## v3.8.4 - \[2021-11-09\]

### Bug fixes

- Fix the oras contexts to avoid hangs upon failed pushed to Harbor registry.

### Enhancements

- Added seccomp, cryptsetup, devscripts & correct go version test to
  debian packaging.

## v3.8.3 - \[2021-09-07\]

### Bug fixes

- Fix regression introduced in 3.8.1 that caused bind mounts without a
  destination to be added twice.

## v3.8.2 - \[2021-08-31\]

### Bug fixes

- Fix regression when files `source`d from `%environment` contain `\` escaped
  shell builtins (fixes issue with `source` of conda profile.d script).
- The `oci` commands will operate on systems that use the v2 unified cgroups
  hierarchy.
- `singularity delete` will use the correct library service when the hostname
  is specified in the `library://` URI.
- `singularity build` will use the correct library service when the hostname
  is specified in the `library://` URI / definition file.
- Call `debootstrap` with correct Debian arch when it is not identical to the
  value of `runtime.GOARCH`. E.g. `ppc64el -> ppc64le`.
- When destination is ommitted in `%files` entry in definition file, ensure
  globbed files are copied to correct resolved path.
- Return an error if `--tokenfile` used for `remote login` to an OCI registry,
  as this is not supported.
- Ensure repeated `remote login` to same URI does not create duplicate entries
  in `~/.singularity/remote.yaml`.
- Properly escape single quotes in Docker `CMD` / `ENTRYPOINT` translation.
- Use host uid when choosing unsquashfs flags, to avoid selinux xattr errors
  with `--fakeroot` on non-EL/Fedora distributions with recent squashfs-tools.
- Updated the modified golang-x-crypto module with the latest upstream
  version.

## v3.8.1 - \[2021-08-12\]

### Bug Fixes

- Allow escaped `\$` in a SINGULARITYENV_ var to set a literal `$` in
  a container env var. Also allow escaped commas and colons in the
  source bind path.
- Handle absolute symlinks correctly in multi-stage build `%copy from`
  blocks.
- Fix incorrect reference in sandbox restrictive permissions warning.
- Prevent garbage collection from closing the container image file
  descriptor.
- Update to Arch Linux pacman.conf URL and remove file size verification.
- Avoid panic when mountinfo line has a blank field.

## v3.8.0 - \[2021-06-15\]

### Changed defaults / behaviours

> :warning: Go module was renamed from `github.com/sylabs/singularity` to `github.com/apptainer/apptainer`

### New features / functionalities

- A new `overlay` command allows creation and addition of writable overlays.
- Administrators can allow named users/groups to use specific CNI network
  configurations. Managed by directives in `singularity.conf`.
- The `build` command now honors `--nv`, `--rocm`, and `--bind` flags,
  permitting builds that require GPU access or files bound in from the host.
- A library service hostname can be specified as the first component of a
  `library://` URL.
- Singularity is now relocatable for unprivileged installations only.

### Bug Fixes

- Respect http proxy server environment variables in key operations.
- When pushing SIF images to `oras://` endpoints, work around Harbor
  & GitLab failure to accept the `SifConfigMediaType`.
- Avoid a `setfsuid` compilation warning on some gcc versions.
- Fix a crash when silent/quiet log levels used on pulls from
  `shub://` and `http(s)://` URIs.
- Wait for dm device to appear when mounting an encrypted container
  rootfs.
- Accommodate ppc64le pageSize in TestCgroups and disable -race.
- Fix Debian packaging

### Testing / Development

Testing changes are not generally itemized. However, developers and contributors
should note that this release has modified the behavior of `make test` for ease
of use:

- `make test` runs limited unit and integration tests that will not
  require docker hub credentials.
- `make testall` runs the full unit/integration/e2e test suite that
  requires docker credentials to be set with `E2E_DOCKER_USERNAME`
  and `E2E_DOCKER_PASSWORD` environment variables.

## v3.7.4 - \[2021-05-26\]

### Security Related Fixes

- [CVE-2021-32635](https://github.com/apptainer/apptainer/security/advisories/GHSA-jq42-hfch-42f3):
  Due to incorrect use of a default URL, singularity action commands
  (run/shell/exec) specifying a container using a library:// URI will
  always attempt to retrieve the container from the default remote
  endpoint (cloud.sylabs.io) rather than the configured remote
  endpoint.  An attacker may be able to push a malicious container to
  the default remote endpoint with a URI that is identical to the URI
  used by a victim with a non-default remote endpoint, thus executing
  the malicious container.

## v3.7.3 - \[2021-04-06\]

### Security Related Fixes

- [CVE-2021-29136](https://github.com/opencontainers/umoci/security/advisories/GHSA-9m95-8hx6-7p9v):
  A dependency used by Singularity to extract docker/OCI image layers can be
  tricked into modifying host files by creating a malicious layer that has a
  symlink with the name "." (or "/"), when running as root. This vulnerability
  affects a `singularity build` or `singularity pull` as root, from a docker or
  OCI source.

## v3.7.2 - \[2021-03-09\]

### Bug Fixes

- Fix progress bar display when source image size is unknown.
- Fix a memory usage / leak issue when building from an existing image file.
- Fix to allow use of `--library` flag to point push/pull at default cloud
  library when another remote is in use.
- Address false positive loop test errors, and an e2e test registry setup issue.

## v3.7.1 - \[2021-01-12\]

### Bug Fixes

- Accommodate /sys/fs/selinux mount changes on kernel 5.9+.
- Fix loop devices file descriptor leak when shared loop devices is enabled.
- Use MaxLoopDevices variable from config file in all appropriate locations.
- Use -buildmode=default (non pie) on ppc64le to prevent crashes when using
  plugins.
- Remove spurious warning in parseTokenSection()
- e2e test fixes for new kernels, new unsquashfs version.
- Show correct web URI for detached builds against alternate remotes.

### New features / functionalities

- The singularity binary is now relocatable when built without setuid support

## v3.7.0 - \[2020-11-24\]

### New features / functionalities

- Allow configuration of global custom keyservers, separate from remote
  endpoints.
- Add a new global keyring, for public keys only (used for ECL).
- The `remote login` command now supports authentication to Docker/OCI
  registries and custom keyservers.
- New `--exclusive` option for `remote use` allows admin to lock usage to a
  specific remote.
- A new `Fingerprints:` header in definition files will check that a SIF source
  image can be verified, and is signed with keys matching all specified
  fingerprints.
- Labels can be set dynamically from a build's `%post` section by setting them
  in the `APPTAINER_LABELS` environment variable.
- New `build-arch` label is automatically set to the architecture of the host
  during a container build.
- New `-D/--description` flag for `singularity push` sets description for a
  library container image.
- `singularity remote status` shows validity of authentication token if set.
- `singularity push` reports quota usage and URL on successful push to a library
  server that supports this.
- A new `--no-mount` flag for actions allows a user to disable
  proc/sys/dev/devpts/home/tmp/hostfs/cwd mounts, even if they are enabled in
  `singularity.conf`.

### Changed defaults / behaviours

- When actions (run/shell/exec...) are used without `--fakeroot` the umask from
  the calling environment will be propagated into the container, so that files
  are created with expected permissions. Use the new `--no-umask` flag to return
  to the previous behaviour of setting a default 0022 umask.
- Container metadata, environment, scripts are recorded in a descriptor in
  builds to SIF files, and `inspect` will use this if present.
- The `--nv` flag for NVIDIA GPU support will not resolve libraries reported by
  `nvidia-container-cli` via the ld cache. Will instead respect absolute paths
  to libraries reported by the tool, and bind all versioned symlinks to them.
- General re-work of the `remote login` flow, adds prompts and token
  verification before replacing an existing authentication token.
- The Execution Control List (ECL) now verifies container fingerprints using the
  new global keyring. Previously all users would need relevant keys in their own
  keyring.
- The SIF layer mediatype for ORAS has been changed to
  `application/vnd.sylabs.sif.layer.v1.sif` reflecting the published
  [opencontainers/artifacts](https://github.com/opencontainers/artifacts/blob/master/artifact-authors.md#defining-layermediatypes)
  value.
- `APPTAINER_BIND` has been restored as an environment variable set within a
  running container. It now reflects all user binds requested by the `-B/--bind`
  flag, as well as via `APPTAINER_BIND[PATHS]`.
- `singularity search` now correctly searches for container images matching the
  host architecture by default. A new `--arch` flag allows searching for other
  architectures. A new results format gives more detail about container image
  results, while users and collections are no longer returned.

### Bug Fixes

- Support larger definition files, environments etc. by passing engine
  configuration in the environment vs. via socket buffer.
- Ensure `docker-daemon:` and other source operations respect
  `APPTAINER_TMPDIR` for all temporary files.
- Support double quoted filenames in the `%files` section of build definitions.
- Correct `cache list` sizes to show KiB with powers of 1024, matching `du` etc.
- Don't fail on `enable fusemount=no` when no fuse mounts are needed.
- Pull OCI images to the correct requested location when the cache is disabled.
- Ensure `Singularity>` prompt is set when container has no environment script,
  or singularity is called through a wrapper script.
- Avoid build failures in `yum/dnf` operations against the 'setup' package on
  `RHEL/CentOS/Fedora` by ensuring staged `/etc/` files do not match distro
  default content.
- Failed binds to `/etc/hosts` and `/etc/localtime` in a container run with
  `--contain` are no longer fatal errors.
- Don't initialize the cache for actions where it is not required.
- Increase embedded shell interpreter timeout, to allow slow-running environment
  scripts to complete.
- Correct buffer handling for key import to allow import from STDIN.
- Reset environment to avoid `LD_LIBRARY_PATH` issues when resolving
  dependencies for the `unsquashfs` sandbox.
- Fall back to `/sbin/ldconfig` if `ldconfig` on `PATH` fails while resolving
  GPU libraries. Fixes problems on systems using Nix / Guix.
- Address issues caused by error code changes in `unsquashfs` version 4.4.
- Ensure `/dev/kfd` is bound into container for ROCm when `--rocm` is used with
  `--contain`.
- Tolerate comments on `%files` sections in build definition files.
- Fix a loop device file descriptor leak.

### Known Issues

- A change in Linux kernel 5.9 causes `--fakeroot` builds to fail with a
  `/sys/fs/selinux` remount error. This will be addressed in Singularity v3.7.1.

## v3.6.4 - \[2020-10-13\]

### Security related fixes

Singularity 3.6.4 addresses the following security issue.

- [CVE-2020-15229](https://github.com/apptainer/apptainer/security/advisories/GHSA-7gcp-w6ww-2xv9):
  Due to insecure handling of path traversal and the lack of path sanitization
  within unsquashfs (a distribution provided utility used by Singularity), it is
  possible to overwrite/create files on the host filesystem during the
  extraction of a crafted squashfs filesystem. Affects unprivileged execution of
  SIF / SquashFS images, and image builds from SIF / SquashFS images.

### Bug Fixes

- Update scs-library-client to support `library://` backends using an 3rd party
  S3 object store that does not strictly conform to v4 signature spec.

## v3.6.3 - \[2020-09-15\]

### Security related fixes

Singularity 3.6.3 addresses the following security issues.

- [CVE-2020-25039](https://github.com/apptainer/apptainer/security/advisories/GHSA-w6v2-qchm-grj7):
  When a Singularity action command (run, shell, exec) is run with the fakeroot
  or user namespace option, Singularity will extract a container image to a
  temporary sandbox directory. Due to insecure permissions on the temporary
  directory it is possible for any user with access to the system to read the
  contents of the image. Additionally, if the image contains a world-writable
  file or directory, it is possible for a user to inject arbitrary content into
  the running container.

- [CVE-2020-25040](https://github.com/apptainer/apptainer/security/advisories/GHSA-jv9c-w74q-6762):
  When a Singularity command that results in a container build operation is
  executed, it is possible for a user with access to the system to read the
  contents of the image during the build. Additionally, if the image contains a
  world-writable file or directory, it is possible for a user to inject
  arbitrary content into the running build, which in certain circumstances may
  enable arbitrary code execution during the build and/or when the built
  container is run.

## Change defaults / behaviours

- The value for maximum number of loop devices in the config file is now used
  everywhere instead of redefining this value

### Bug Fixes

- Add CAP_MKNOD in capability bounding set of RPC to fix issue with cryptsetup
  when decrypting image from within a docker container.
- Fix decryption issue when using both IPC and PID namespaces.
- Fix unsupported builtins panic from shell interpreter and add umask support
  for definition file scripts.
- Do not load keyring in prepare_linux if ECL not enabled.
- Ensure sandbox option overrides remote build destination.

## v3.6.2 - \[2020-08-25\]

### New features / functionalities

- Add --force option to `singularity delete` for non-interactive workflows.

### Change defaults / behaviours

- Default to current architecture for `singularity delete`.

### Bug Fixes

- Respect current remote for `singularity delete` command.
- Allow `rw` as a (noop) bind option.
- Fix capability handling regression in overlay mount.
- Fix LD_LIBRARY_PATH environment override regression with `--nv/--rocm`.
- Fix environment variable duplication within singularity engine.
- Use `-user-xattrs` for unsquashfs to avoid error with rootless extraction
  using unsquashfs 3.4 (Ubuntu 20.04).
- Correct `--no-home` message for 3.6 CWD behavior.
- Don't fail if parent of cache dir not accessible.
- Fix tests for Go 1.15 Ctty handling.
- Fix additional issues with test images on ARM64.
- Fix FUSE e2e tests to use container ssh_config.

## v3.6.1 - \[2020-07-21\]

### New features / functionalities

- Support compilation with `FORTIFY_SOURCE=2` and build in `pie` mode with
  `fstack-protector` enabled (#5433).

### Bug Fixes

- Provide advisory message r.e. need for `upper` and `work` to exist in overlay
  images.
- Use squashfs mem and processor limits in squashfs gzip check.
- Ensure build destination path is not an empty string - do not overwrite CWD.
- Don't unset PATH when interpreting legacy /environment files.

## v3.6.0 - \[2020-07-14\]

### Security related fixes

Singularity 3.6.0 introduces a new signature format for SIF images, and changes
to the signing / verification code to address:

- [CVE-2020-13845](https://cve.mitre.org/cgi-bin/cvename.cgi?name=2020-13845) In
  Singularity 3.x versions below 3.6.0, issues allow the ECL to be bypassed by a
  malicious user.
- [CVE-2020-13846](https://cve.mitre.org/cgi-bin/cvename.cgi?name=2020-13846) In
  Singularity 3.5 the `--all / -a` option to `singularity verify` returns
  success even when some objects in a SIF container are not signed, or cannot be
  verified.
- [CVE-2020-13847](https://cve.mitre.org/cgi-bin/cvename.cgi?name=2020-13847) In
  Singularity 3.x versions below 3.6.0, Singularity's sign and verify commands
  do not sign metadata found in the global header or data object descriptors of
  a SIF file, allowing an attacker to cause unexpected behavior. A signed
  container may verify successfully, even when it has been modified in ways that
  could be exploited to cause malicious behavior.

Please see the published security advisories at
<https://github.com/apptainer/apptainer/security/advisories> for full detail of
these security issues.

Note that the new signature format is necessarily incompatible with Singularity
\< 3.6.0 - e.g. Singularity 3.5.3 cannot verify containers signed by 3.6.0.

We thank Tru Huynh for a report that led to the review of, and changes to, the
signature implementation.

### New features / functionalities

- Singularity now supports the execution of minimal Docker/OCI containers that
  do not contain `/bin/sh`, e.g. `docker://hello-world`.
- A new cache structure is used that is concurrency safe on a filesystem that
  supports atomic rename. *If you downgrade to Singularity 3.5 or older after
  using 3.6 you will need to run `singularity cache clean`.*
- A plugin system rework adds new hook points that will allow the development of
  plugins that modify behavior of the runtime. An image driver concept is
  introduced for plugins to support new ways of handling image and overlay
  mounts. *Plugins built for \<=3.5 are not compatible with 3.6*.
- The `--bind` flag can now bind directories from a SIF or ext3 image into a
  container.
- The `--fusemount` feature to mount filesystems to a container via FUSE drivers
  is now a supported feature (previously an experimental hidden flag). This
  permits users to mount e.g. `sshfs` and `cvmfs` filesystems to the container
  at runtime.
- A new `-c/--config` flag allows an alternative `singularity.conf` to be
  specified by the `root` user, or all users in an unprivileged installation.
- A new `--env` flag allows container environment variables to be set via the
  Singularity command line.
- A new `--env-file` flag allows container environment variables to be set from
  a specified file.
- A new `--days` flag for `cache clean` allows removal of items older than a
  specified number of days. Replaces the `--name` flag which is not generally
  useful as the cache entries are stored by hash, not a friendly name.
- A new '--legacy-insecure' flag to `verify` allows verification of SIF
  signatures in the old, insecure format.
- A new '-l / --logs' flag for `instance list` that shows the paths to instance
  STDERR / STDOUT log files.
- The `--json` output of `instance list` now include paths to STDERR / STDOUT
  log files.

### Changed defaults / behaviours

- New signature format (see security fixes above).
- Environment variables prefixed with `SINGULARITYENV_` always take precedence
  over variables without `SINGULARITYENV_` prefix.
- The `%post` build section inherits environment variables from the base image.
- `%files from ...` will now follow symlinks for sources that are directly
  specified, or directly resolved from a glob pattern. It will not follow
  symlinks found through directory traversal. This mirrors Docker multi-stage
  COPY behaviour.
- Restored the CWD mount behaviour of v2, implying that CWD path is not
  recreated inside container and any symlinks in the CWD path are not resolved
  anymore to determine the destination path inside container.
- The `%test` build section is executed the same manner as
  `singularity test image`.
- `--fusemount` with the `container:` default directive will foreground the FUSE
  process. Use `container-daemon:` for previous behavior.
- Fixed spacing of `singularity instance list` to be dynamically changing based
  off of input lengths instead of fixed number of spaces to account for long
  instance names.

### Deprecated / removed commands

- Removed `--name` flag for `cache clean`; replaced with `--days`.
- Deprecate `-a / --all` option to `sign/verify` as new signature behavior makes
  this the default.

### Bug Fixes

- Don't try to mount `$HOME` when it is `/` (e.g. `nobody` user).
- Process `%appinstall` sections in order when building from a definition file.
- Ensure `APPTAINER_CONTAINER`, `APPTAINER_ENVIRONMENT` and the custom shell
  prompt are set inside a container.
- Honor insecure registry settings from `/etc/containers/registries.conf`.
- Fix `http_proxy` env var handling in `yum` bootstrap builds.
- Disable log colorization when output location is not a terminal.
- Check encryption keys are usable before beginning an encrypted build.
- Allow app names with non-alphanumeric characters.
- Use the `base` metapackage for arch bootstrap builds - arch no longer has a
  `base` group.
- Ensure library client messages are logged with `--debug`.
- Do not mount `$HOME` with `--fakeroot --contain`.
- Fall back to underlay automatically when using a sandbox on GPFS.
- Fix Ctrl-Z handling - propagation of signal.

## v3.5.3 - \[2020-02-18\]

### Changed defaults / behaviours

The following minor behaviour changes have been made in 3.5.3 to allow correct
operation on CRAY CLE6, and correct an issue with multi-stage image builds that
was blocking use by build systems such as Spack:

- Container action scripts are no longer bound in from `etc/actions.d` on the
  host. They are created dynamically and inserted at container startup.
- `%files from ...` will no longer follow symlinks when copying between stages
  in a multi stage build, as symlinks should be copied so that they resolve
  identically in later stages. Copying `%files` from the host will still
  maintain previous behavior of following links.

### Bug Fixes

- Bind additional CUDA 10.2 libs when using the `--nv` option without
  `nvidia-container-cli`.
- Fix an NVIDIA persistenced socket bind error with `--writable`.
- Add detection of ceph to allow workarounds that avoid issues with sandboxes on
  ceph filesystems.
- Ensure setgid is inherited during make install.
- Ensure the root directory of a build has owner write permissions, regardless
  of the permissions in the bootstrap source.
- Fix a regression in `%post` and `%test` to honor the `-c` option.
- Fix an issue running `%post` when a container doesn't have `/etc/resolv.conf`
  or `/etc/hosts` files.
- Fix an issue with UID detection on RHEL6 when running instances.
- Fix a logic error when a sandbox image is in an overlay incompatible location,
  and both overlay and underlay are disabled globally.
- Fix an issue causing user namespace to always be used when `allow-setuid=no`
  was configured in a setuid installation.
- Always allow key IDs and fingerprints to be specified with or without a `0x`
  prefix when using `singularity keys`
- Fix an issue preventing joining an instance started with `--boot`.
- Provide a useful error message if an invalid library:// path is provided.
- Bring in multi-part upload client functionality that will address large image
  upload / proxied upload issues with a future update to Sylabs cloud.

In addition, numerous improvements have been made to the test suites, allowing
them to pass cleanly on a range of kernel versions and distributions that are
not covered by the open-source CI runs.

## v3.5.2 - \[2019-12-17\]

### [Security related fix](https://cve.mitre.org/cgi-bin/cvename.cgi?name=2019-19724)

- 700 permissions are enforced on `$HOME/.singularity` and
  `APPTAINER_CACHEDIR` directories (CVE-2019-19724). Many thanks to Stuart
  Barkley for reporting this issue.

### Bug Fixes

- Fixes an issue preventing use of `.docker/config` for docker registry
  authentication.

- Fixes the `run-help` command in the unprivileged workflow.

- Fixes a regression in the `inspect` command to support older image formats.

- Adds a workaround for an EL6 kernel bug regarding shared bind mounts.

- Fixes caching of http(s) sources with conflicting filenames.

- Fixes a fakeroot sandbox build error on certain filesystems, e.g. lustre,
  GPFS.

- Fixes a fakeroot build failure to a sandbox in $HOME.

- Fixes a fakeroot build failure from a bad def file section script location.

- Fixes container execution errors when CWD is a symlink.

- Provides a useful warning r.e. possible fakeroot build issues when seccomp
  support is not available.

- Fixes an issue where the `--disable-cache` option was not being honored.

- Deprecated `--groupid` flag for `sign` and `verify`; replaced with
  `--group-id`.

- Removed useless flag `--url` for `sign`.

## v3.5.1 - \[2019-12-05\]

### New features / functionalities

A single feature has been added in the bugfix release, with specific
functionality:

- A new option `allow container encrypted` can be set to `no` in
  `singularity.conf` to prevent execution of encrypted containers.

### Bug Fixes

This point release addresses the following issues:

- Fixes a disk space leak when building from docker-archive.
- Makes container process SIGABRT return the expected code.
- Fixes the `inspect` command in unprivileged workflow.
- Sets an appropriate default umask during build stages, to avoid issues with
  very restrictive user umasks.
- Fixes an issue with build script content being consumed from STDIN.
- Corrects the behaviour of underlay with non-empty / symlinked CWD and absolute
  symlink binds targets.
- Fixes execution of containers when binding BTRFS filesystems.
- Fixes build / check failures for MIPS & PPC64.
- Ensures file ownership maintained when building image from sandbox.
- Fixes a squashfs mount error on kernel 5.4.0 and above.
- Fixes an underlay fallback problem, which prevented use of sandboxes on lustre
  filesystems.

## v3.5.0 - \[2019-11-13\]

### New features / functionalities

- New support for AMD GPUs via `--rocm` option added to bind ROCm devices and
  libraries into containers.
- Plugins can now modify Singularity behaviour with two mutators: CLI and
  Runtime.
- Introduced the `config global` command to edit `singularity.conf` settings
  from the CLI.
- Introduced the `config fakeroot` command to setup `subuid` and `subgid`
  mappings for `--fakeroot` from the Singularity CLI.

### Changed defaults / behaviours

- Go 1.13 adopted.
- Vendored modules removed from the Git tree, will be included in release
  tarballs.
- Singularity will now fail with an error if a requested bind mount cannot be
  made.
  - This is beneficial to fail fast in workflows where a task may fail a long
    way downstream if a bind mount is unavailable.
  - Any unavailable bind mount sources must be removed from `singularity.conf`.
- Docker/OCI image extraction now faithfully respects layer permissions.
  - This may lead to sandboxes that cannot be removed without modifying
    permissions.
  - `--fix-perms` option added to preserve old behaviour when building
    sandboxes.
  - Discussion issue for this change at:
    <https://github.com/sylabs/singularity/issues/4671>
- `Singularity>` prompt is always set when entering shell in a container.
- The current `umask` will be honored when building a SIF file.
- `instance exec` processes acquire cgroups set on `instance start`
- `--fakeroot` supports uid/subgid ranges >65536
- `singularity version` now reports semver compliant version information.

### Deprecated / removed commands

- Deprecated `--id` flag for `sign` and `verify`; replaced with `--sif-id`.

## v3.4.2 - \[2019-10-08\]

- This point release addresses the following issues:
  - Sets workable permissions on OCI -> sandbox rootless builds
  - Fallback correctly to user namespace for non setuid installation
  - Correctly handle the starter-suid binary for non-root installs
  - Creates CACHEDIR if it doesn't exist
  - Set apex loglevel for umoci to match singularity loglevel

## v3.4.1 - \[2019-09-17\]

- This point release addresses the following issues:
  - Fixes an issue where a PID namespace was always being used
  - Fixes compilation on non 64-bit architectures
  - Allows fakeroot builds for zypper, pacstrap, and debootstrap
  - Correctly detects seccomp on OpenSUSE
  - Honors GO_MODFLAGS properly in the mconfig generated makefile
  - Passes the Mac hostname to the VM in MacOS Singularity builds
  - Handles temporary EAGAIN failures when setting up loop devices on recent
    kernels
  - Fixes excessive memory usage in singularity push

## v3.4.0 - \[2019-08-30\]

### New features / functionalities

- New support for building and running encrypted containers with RSA keys and
  passphrases
  - `--pem-path` option added to the `build` and action commands for RSA based
    encrypted containers
  - `--passphrase` option added to `build` and action commands for passphrase
    based encrypted containers
  - `APPTAINER_ENCRYPTION_PEM_PATH` and `APPTAINER_ENCRYPTION_PASSPHRASE`
    environment variables added to serve same functions as above
  - `--encrypt` option added to `build` command to build an encrypted container
    when environment variables contain a secret
- New `--disable-cache` flag prevents caching of downloaded containers
- Added support for multi-line variables in singularity def-files
- Added support for 'indexed' def-file variables (like arrays)
- Added support for SUSE SLE Products
- Added the def-file variables: product, user, regcode, productpgp, registerurl,
  modules, otherurl (indexed)
- Support multiple-architecture tags in the SCS library
- Added a `--dry-run` flag to `cache clean`
- Added a `APPTAINER_SYPGPDIR` environment variable to specify the location of
  PGP key data
- Added a `--nonet` option to the action commands to disable networking when
  running with the `--vm` option
- Added a `--long-list` flag to the `key search` command to preserve
- Added experimental, hidden `--fusemount` flag to pass a command to mount a
  libfuse3 based file system within the container

### Changed defaults / behaviors

- Runtime now properly honors `APPTAINER_DISABLE_CACHE` environment variable
- `remote add` command now automatically attempts to login and a `--no-login`
  flag is added to disable this behavior
- Using the `pull` command to download an unsigned container no longer produces
  an error code
- `cache clean` command now prompts user before cleaning when run without
  `--force` option and is more verbose
- Shortened the default output of the `key search` command

### Deprecated / removed commands

- The `--allow-unsigned` flag to `pull` has been deprecated and will be removed
  in the future

## v3.3.0 - \[2019-06-17\]

### Changed defaults / behaviors

- Remote login and status commands will now use the default remote if a remote
  name is not supplied
- Added Singularity hub (`shub`) cache support when using the `pull` command
- Clean cache in a safer way by only deleting the cache subdirectories
- Improvements to the `cache clean` command

### New features / functionalities

- new `oras` URI for pushing and pulling SIF files to and from supported OCI
  registries
- added the `--fakeroot` option to `build`, `exec`, `run`, `shell`, `test`, and
  `instance start` commands to run container in a new user namespace as uid 0
- added the `fakeroot` network type for use with the `--network` option
- `sif` command to allow for the inspection and manipulation of SIF files with
  the following subcommands
  - `add` Add a data object to a SIF file
  - `del` Delete a specified object descriptor and data from SIF file
  - `dump` Extract and output data objects from SIF files
  - `header` Display SIF global headers
  - `info` Display detailed information of object descriptors
  - `list` List object descriptors from SIF files
  - `new` Create a new empty SIF image file
  - `setprim` Set primary system partition

## v3.2.1 - \[2019-05-28\]

- This point release fixes the following bugs:
  - Allows users to join instances with non-suid workflow
  - Removes false warning when seccomp is disabled on the host
  - Fixes an issue in the terminal when piping output to commands
  - Binds NVIDIA persistenced socket when `--nv` is invoked

## v3.2.0 - \[2019-05-14\]

### [Security related fix](https://cve.mitre.org/cgi-bin/cvename.cgi?name=2019-11328)

- Instance files are now stored in user's home directory for privacy and many
  checks have been added to ensure that a user can't manipulate files to change
  `starter-suid` behavior when instances are joined (many thanks to Matthias
  Gerstner from the SUSE security team for finding and securely reporting this
  vulnerability)

### New features / functionalities

- Introduced a new basic framework for creating and managing plugins
- Added the ability to create containers through multi-stage builds
  - Definitions now require `Bootstrap` be the first parameter of header
- Created the concept of a Sylabs Cloud "remote" endpoint and added the ability
  for users and admins to set them through CLI and conf files
- Added caching for images from Singularity Hub
- Made it possible to compile Singularity outside of `$GOPATH`
- Added a json partition to SIF files for OCI configuration when building from
  an OCI source
- Full integration with Singularity desktop for MacOS code base

### New Commands

- Introduced the `plugin` command group for creating and managing plugins

  - `compile` Compile a singularity plugin
  - `disable` disable an installed singularity plugin
  - `enable` Enable an installed singularity plugin
  - `inspect` Inspect a singularity plugin (either an installed one or an image)
  - `install` Install a singularity plugin
  - `list` List installed singularity plugins
  - `uninstall` Uninstall removes the named plugin from the system

- Introduced the `remote` command group to support management of Singularity
  endpoints:

  - `add` Create a new Sylabs Cloud remote endpoint
  - `list` List all remote endpoints that are configured
  - `login` Log into a remote endpoint using an authentication token
  - `remove` Remove an existing Sylabs Cloud remote endpoint
  - `status` Check the status of the services at an endpoint
  - `use` Set a remote endpoint to be used by default

- Added to the `key` command group to improve PGP key management:

  - `export` Export a public or private key into a specific file
  - `import` Import a local key into the local keyring
  - `remove` Remove a local public key

- Added the `Stage: <name>` keyword to the definition file header and the
  `from <stage name>` option/argument pair to the `%files` section to support
  multistage builds

### Deprecated / removed commands

- The `--token/-t` option has been deprecated in favor of the
  `singularity remote` command group

### Changed defaults / behaviors

- Ask to confirm password on a newly generated PGP key
- Prompt to push a key to the KeyStore when generated
- Refuse to push an unsigned container unless overridden with
  `--allow-unauthenticated/-U` option
- Warn and prompt when pulling an unsigned container without the
  `--allow-unauthenticated/-U` option
- `Bootstrap` must now be the first field of every header because of parser
  requirements for multi-stage builds

## v3.1.1 - \[2019-04-02\]

### New Commands

- New hidden `buildcfg` command to display compile-time parameters
- Added support for `LDFLAGS`, `CFLAGS`, `CGO_` variables in build system
- Added `--nocolor` flag to Singularity client to disable color in logging

### Removed Commands

- `singularity capability <add/drop> --desc` has been removed
- `singularity capability list <--all/--group/--user>` flags have all been
  removed

### New features / functionalities

- The `--builder` flag to the `build` command implicitly sets `--remote`
- Repeated binds no longer cause Singularity to exit and fail, just warn instead
- Corrected typos and improved docstrings throughout
- Removed warning when CWD does not exist on the host system
- Added support to spec file for RPM building on SLES 11

## v3.1.0 - \[2019-02-22\]

### New Commands

- Introduced the `oci` command group to support a new OCI compliant variant of
  the Singularity runtime:
  - `attach` Attach console to a running container process
  - `create` Create a container from a bundle directory
  - `delete` Delete container
  - `exec` Execute a command within container
  - `kill` Kill a container
  - `mount` Mount create an OCI bundle from SIF image
  - `pause` Suspends all processes inside the container
  - `resume` Resumes all processes previously paused inside the container
  - `run` Create/start/attach/delete a container from a bundle directory
  - `start` Start container process
  - `state` Query state of a container
  - `umount` Umount delete bundle
  - `update` Update container cgroups resources
- Added `cache` command group to inspect and manage cached files
  - `clean` Clean your local Singularity cache
  - `list` List your local Singularity cache

### New features / functionalities

- Can now build CLI on darwin for limited functionality on Mac
- Added the `scratch` bootstrap agent to build from anything
- Reintroduced support for zypper bootstrap agent
- Added the ability to overwrite a new `singularity.conf` when building from RPM
  if desired
- Fixed several regressions and omissions in [SCIF](https://sci-f.github.io/)
  support
- Added caching for containers pulled/built from the
  [Container Library](https://cloud.sylabs.io/library)
- Changed `keys` command group to `key` (retained hidden `keys` command for
  backward compatibility)
- Created an `RPMPREFIX` variable to allow RPMs to be installed in custom
  locations
- Greatly expanded CI unit and end-to-end testing

## v3.0.3 - \[2019-01-21\]

- Bind paths in `singularity.conf` are properly parsed and applied at runtime
- Singularity runtime will properly fail if `singularity.conf` file is not owned
  by the root user
- Several improvements to RPM packaging including using golang from epel,
  improved support for Fedora, and avoiding overwriting conf file on new RPM
  install
- Unprivileged `--contain` option now properly mounts `devpts` on older kernels
- Uppercase proxy environment variables are now rightly respected
- Add http/https protocols for singularity run/pull commands
- Update to SIF 1.0.2
- Add _noPrompt_ parameter to `pkg/signing/Verify` function to enable silent
  verification

## v3.0.2 - \[2019-01-04\]

- Added the `--docker-login` flag to enable interactive authentication with
  docker registries
- Added support for pulling directly from HTTP and HTTPS
- Made minor improvements to RPM packaging and added basic support for alpine
  packaging
- The `$APPTAINER_NOHTTPS`,`$APPTAINER_TMPDIR`, and
  `$APPTAINER_DOCKER_USERNAME`/`$APPTAINER_DOCKER_PASSWORD` environment
  variables are now correctly respected
- Pulling from a private shub registry now works as expected
- Running a container with `--network="none"` no longer incorrectly fails with
  an error message
- Commands now correctly return 1 when incorrectly executed without arguments
- Progress bars no longer incorrectly display when running with `--quiet` or
  `--silent`
- Contents of `91-environment.sh` file are now displayed if appropriate when
  running `inspect --environment`

## v3.0.1 - \[2018-10-31\]

- Improved RPM packaging procedure via makeit
- Enhanced general stability of runtime

## v3.0.0 - \[2018-10-08\]

- Singularity is now written primarily in Go to bring better integration with
  the existing container ecosystem
- Added support for new URIs (`build` & `run/exec/shell/start`):
  - `library://` - Supports the
    [Sylabs.io Cloud Library](https://cloud.sylabs.io/library)
  - `docker-daemon:` - Supports images managed by the locally running docker
    daemon
  - `docker-archive:` - Supports archived docker images
  - `oci:` - Supports oci images
  - `oci-archive:` - Supports archived oci images
- Handling of `docker` & `oci` URIs/images now utilizes
  [containers/image](https://github.com/containers/image) to parse and convert
  those image types in a supported way
- Replaced `singularity instance.*` command group with `singularity instance *`
- The command `singularity help` now only provides help regarding the usage of
  the `singularity` command. To display an image's `help` message, use
  `singularity run-help <image path>` instead

### Removed Deprecated Commands

- Removed deprecated `singularity image.*` command group
- Removed deprecated `singularity create` command
- Removed deprecated `singularity bootstrap` command
- Removed deprecated `singularity mount` command
- Removed deprecated `singularity check` command

### New Commands

- Added `singularity run-help <image path>` command to output an image's `help`
  message
- Added `singularity sign <image path>` command to allow a user to
  cryptographically sign a SIF image
- Added `singularity verify <image path>` command to allow a user to verify a
  SIF image's cryptographic signatures
- Added `singularity keys` command to allow the management of `OpenPGP` key
  stores
- Added `singularity capability` command to allow fine grained control over the
  capabilities of running containers
- Added `singularity push` command to push images to the
  [Sylabs.io Cloud Library](https://cloud.sylabs.io/library)

### Changed Commands

#### Action Command Group (`run/shell/exec/instance start`)

- Added flags:
  - `--add-caps <string>`: Run the contained process with the specified
    capability set (requires root)
  - `--allow-setuid`: Allows setuid binaries to be mounted into the container
    (requires root)
  - `--apply-cgroups <path>`: Apply cgroups configuration from file to contained
    processes (requires root)
  - `--dns <string>`: Adds the comma separated list of DNS servers to the
    containers `resolv.conf` file
  - `--drop-caps <string>`: Drop the specified capabilities from the container
    (requires root)
  - `--fakeroot`: Run the container in a user namespace as `uid=0`. Requires a
    recent kernel to function properly
  - `--hostname <string>`: Set the hostname of the container
  - `--keep-privs`: Keep root user privilege inside the container (requires
    root)
  - `--network <string>`: Specify a list of comma separated network types
    ([CNI Plugins](https://github.com/containernetworking/cni)) to be present
    inside the container, each with its own dedicated interface in the container
  - `--network-args <string>`: Specify arguments to pass to CNI network plugins
    (set by `--network`)
  - `--no-privs`: Drop all privileges from root user inside the container
    (requires root)
  - `--security <string>`: Configure security features such as SELinux,
    Apparmor, Seccomp...
  - `--writable-tmpfs`: Run container with a `tmpfs` overlay
- The command `singularity instance start` now supports the `--boot` flag to
  boot the container via `/sbin/init`
- Changes to image mounting behavior:
  - All image formats are mounted as read only by default
  - `--writable` only works on images which can be mounted in read/write
    \[applicable to: `sandbox` and legacy `ext3` images\]
  - `--writable-tmpfs` runs the container with a writable `tmpfs`-based overlay
    \[applicable to: all image formats\]
  - `--overlay <string>` now specifies a list of `ext3`/`sandbox` images which
    are set as the containers overlay \[applicable to: all image formats\]

#### Build Command

- All images are now built as
  [Singularity Image Format (SIF)](https://www.sylabs.io/2018/03/sif-containing-your-containers/)
  images by default
- When building to a path that already exists, `singularity build` will now
  prompt the user if they wish to overwrite the file existing at the specified
  location
- The `-w|--writable` flag has been removed
- The `-F|--force` flag now overrides the interactive prompt and will always
  attempt to overwrite the file existing at the specified location
- The `-u|--update` flag has been added to support the workflow of running a
  definition file on top of an existing container \[implies `--sandbox`, only
  supports `sandbox` image types\]
- The `singularity build` command now supports the following flags for
  integration with the
  [Sylabs.io Cloud Library](https://cloud.sylabs.io/library):
  - `-r|--remote`: Build the image remotely on the Sylabs Remote Builder
    (currently unavailable)
  - `-d|--detached`: Detach from the `stdout` of the remote build \[requires
    `--remote`\]
  - `--builder <string>`: Specifies the URL of the remote builder to access
  - `--library <string>`: Specifies the URL of the
    [Sylabs.io Cloud Library](https://cloud.sylabs.io/library) to push the built
    image to when the build command destination is in the form
    `library://<reference>`
- The `bootstrap` keyword in the definition file now supports the following
  values:
  - `library`
  - `docker-daemon`
  - `docker-archive`
  - `oci`
  - `oci-archive`
- The `from` keyword in the definition file now correctly parses a `docker` URI
  which includes the `registry` and/or `namespace` components
- The `registry` and `namespace` keywords in the definition file are no longer
  supported. Instead, those values may all go into the `from` keyword
- Building from a tar archive of a `sandbox` no longer works
=======
## Singularity

[Archived Singulary Change Log](https://github.com/apptainer/singularity/blob/e6435db1783d5e939c95a4f85f43d14b0321f079/CHANGELOG.md)
>>>>>>> d4744541
<|MERGE_RESOLUTION|>--- conflicted
+++ resolved
@@ -7,1071 +7,6 @@
 
 [Adopted by Linux Foundation](https://www.linuxfoundation.org/press-release/new-linux-foundation-project-accelerates-collaboration-on-container-systems-between-enterprise-and-high-performance-computing-environments/)
 
-<<<<<<< HEAD
-- Building Singularity from source requires go >=1.16. We now aim to support
-  the two most recent stable versions of Go. This corresponds to the Go
-  [Release Maintenance Policy](https://github.com/golang/go/wiki/Go-Release-Cycle#release-maintenance)
-  and [Security Policy](https://golang.org/security), ensuring critical bug
-  fixes and security patches are available for all supported language versions.
-  However, rpm and debian packaging apply patches to support older native go
-  installations.
-- LABELs from Docker/OCI images are now inherited. This fixes a longstanding
-  regression from Singularity 2.x. Note that you will now need to use
-  `--force` in a build to override a label that already exists in the source
-  Docker/OCI container.
-- Instances are no longer created with an IPC namespace by default. An IPC
-  namespace can be specified with the `-i|--ipc` flag.
-- `--bind`, `--nv` and `--rocm` options for `build` command can't be set through
-  environment variables `APPTAINER_BIND`, `APPTAINER_BINDPATH`, `APPTAINER_NV`,
-  `APPTAINER_ROCM` anymore due to side effects reported by users in this
-  [issue](https://github.com/apptainer/apptainer/pull/6211), they must be explicitely
-  requested via command line.
-- `--nohttps` flag has been deprecated in favour of `--no-https`. The old flag
-  is still accepted, but will display a deprecation warning.
-- Removed `--nonet` flag, which was intended to disable networking for in-VM
-  execution, but has no effect.
-- Paths for `cryptsetup`, `go`, `ldconfig`, `mksquashfs`, `nvidia-container-cli`,
-  `unsquashfs` are now found at build time by `mconfig` and written into
-  `singularity.conf`. The path to these executables can be overridden by
-  changing the value in `singularity.conf`. If the path for any of them other
-  than `cryptsetup` or `ldconfig` is not set in `singularity.conf` then the
-  executable will be found by searching `$PATH`.
-- When calling `ldconfig` to find GPU libraries, singularity will *not* fall back
-  to `/sbin/ldconfig` if the `ldconfig` on `$PATH` errors. If installing in a
-  Guix/Nix on environment on top of a standard host distribution you *must* set
-  `ldconfig path = /sbin/ldconfig` to use the host distribution `ldconfig` to
-  find GPU libraries.
-- Example log-plugin rewritten as a CLI callback that can log all commands
-  executed, instead of only container execution, and has access to command
-  arguments.
-- The bundled reference CNI plugins are updated to v1.0.1. The `flannel` plugin
-  is no longer included, as it is maintained as a separate plugin at:
-  <https://github.com/flannel-io/cni-plugin>. If you use the flannel CNI plugin
-  you should install it from this repository.
-- `--nv` will not call `nvidia-container-cli` to find host libraries, unless
-  the new experimental GPU setup flow that employs `nvidia-container-cli`
-  for all GPU related operations is enabled (see above).
-- If a container is run with `--nvccli` and `--contain`, only GPU devices
-  specified via the `NVIDIA_VISIBLE_DEVICES` environment variable will be
-  exposed within the container. Use `NVIDIA_VISIBLE_DEVICES=all` to access all
-  GPUs inside a container run with `--nvccli`.
-- Build `--bind` option allows to set multiple bind mount without specifying
-  the `--bind` option for each bindings.
-- The behaviour of the `allow container` directives in `singularity.conf` has
-  been modified, to support more intuitive limitations on the usage of SIF and non-SIF
-  container images. If you use these directives, _you may need to make changes
-  to singularity.conf to preserve behaviour_.
-  - A new `allow container sif` directive permits or denies usage of
-    _unencrypted_ SIF images, irrespective of the filesystem(s) inside the SIF.
-  - The `allow container encrypted` directive permits or denies usage of SIF
-    images with an encrypted root filesystem.
-  - The `allow container squashfs/extfs` directives in `singularity.conf`
-    permit or deny usage of bare SquashFS and EXT image files only.
-  - The effect of the `allow container dir` directive is unchanged.
-
-## v3.8.4 - \[2021-11-09\]
-
-### Bug fixes
-
-- Fix the oras contexts to avoid hangs upon failed pushed to Harbor registry.
-
-### Enhancements
-
-- Added seccomp, cryptsetup, devscripts & correct go version test to
-  debian packaging.
-
-## v3.8.3 - \[2021-09-07\]
-
-### Bug fixes
-
-- Fix regression introduced in 3.8.1 that caused bind mounts without a
-  destination to be added twice.
-
-## v3.8.2 - \[2021-08-31\]
-
-### Bug fixes
-
-- Fix regression when files `source`d from `%environment` contain `\` escaped
-  shell builtins (fixes issue with `source` of conda profile.d script).
-- The `oci` commands will operate on systems that use the v2 unified cgroups
-  hierarchy.
-- `singularity delete` will use the correct library service when the hostname
-  is specified in the `library://` URI.
-- `singularity build` will use the correct library service when the hostname
-  is specified in the `library://` URI / definition file.
-- Call `debootstrap` with correct Debian arch when it is not identical to the
-  value of `runtime.GOARCH`. E.g. `ppc64el -> ppc64le`.
-- When destination is ommitted in `%files` entry in definition file, ensure
-  globbed files are copied to correct resolved path.
-- Return an error if `--tokenfile` used for `remote login` to an OCI registry,
-  as this is not supported.
-- Ensure repeated `remote login` to same URI does not create duplicate entries
-  in `~/.singularity/remote.yaml`.
-- Properly escape single quotes in Docker `CMD` / `ENTRYPOINT` translation.
-- Use host uid when choosing unsquashfs flags, to avoid selinux xattr errors
-  with `--fakeroot` on non-EL/Fedora distributions with recent squashfs-tools.
-- Updated the modified golang-x-crypto module with the latest upstream
-  version.
-
-## v3.8.1 - \[2021-08-12\]
-
-### Bug Fixes
-
-- Allow escaped `\$` in a SINGULARITYENV_ var to set a literal `$` in
-  a container env var. Also allow escaped commas and colons in the
-  source bind path.
-- Handle absolute symlinks correctly in multi-stage build `%copy from`
-  blocks.
-- Fix incorrect reference in sandbox restrictive permissions warning.
-- Prevent garbage collection from closing the container image file
-  descriptor.
-- Update to Arch Linux pacman.conf URL and remove file size verification.
-- Avoid panic when mountinfo line has a blank field.
-
-## v3.8.0 - \[2021-06-15\]
-
-### Changed defaults / behaviours
-
-> :warning: Go module was renamed from `github.com/sylabs/singularity` to `github.com/apptainer/apptainer`
-
-### New features / functionalities
-
-- A new `overlay` command allows creation and addition of writable overlays.
-- Administrators can allow named users/groups to use specific CNI network
-  configurations. Managed by directives in `singularity.conf`.
-- The `build` command now honors `--nv`, `--rocm`, and `--bind` flags,
-  permitting builds that require GPU access or files bound in from the host.
-- A library service hostname can be specified as the first component of a
-  `library://` URL.
-- Singularity is now relocatable for unprivileged installations only.
-
-### Bug Fixes
-
-- Respect http proxy server environment variables in key operations.
-- When pushing SIF images to `oras://` endpoints, work around Harbor
-  & GitLab failure to accept the `SifConfigMediaType`.
-- Avoid a `setfsuid` compilation warning on some gcc versions.
-- Fix a crash when silent/quiet log levels used on pulls from
-  `shub://` and `http(s)://` URIs.
-- Wait for dm device to appear when mounting an encrypted container
-  rootfs.
-- Accommodate ppc64le pageSize in TestCgroups and disable -race.
-- Fix Debian packaging
-
-### Testing / Development
-
-Testing changes are not generally itemized. However, developers and contributors
-should note that this release has modified the behavior of `make test` for ease
-of use:
-
-- `make test` runs limited unit and integration tests that will not
-  require docker hub credentials.
-- `make testall` runs the full unit/integration/e2e test suite that
-  requires docker credentials to be set with `E2E_DOCKER_USERNAME`
-  and `E2E_DOCKER_PASSWORD` environment variables.
-
-## v3.7.4 - \[2021-05-26\]
-
-### Security Related Fixes
-
-- [CVE-2021-32635](https://github.com/apptainer/apptainer/security/advisories/GHSA-jq42-hfch-42f3):
-  Due to incorrect use of a default URL, singularity action commands
-  (run/shell/exec) specifying a container using a library:// URI will
-  always attempt to retrieve the container from the default remote
-  endpoint (cloud.sylabs.io) rather than the configured remote
-  endpoint.  An attacker may be able to push a malicious container to
-  the default remote endpoint with a URI that is identical to the URI
-  used by a victim with a non-default remote endpoint, thus executing
-  the malicious container.
-
-## v3.7.3 - \[2021-04-06\]
-
-### Security Related Fixes
-
-- [CVE-2021-29136](https://github.com/opencontainers/umoci/security/advisories/GHSA-9m95-8hx6-7p9v):
-  A dependency used by Singularity to extract docker/OCI image layers can be
-  tricked into modifying host files by creating a malicious layer that has a
-  symlink with the name "." (or "/"), when running as root. This vulnerability
-  affects a `singularity build` or `singularity pull` as root, from a docker or
-  OCI source.
-
-## v3.7.2 - \[2021-03-09\]
-
-### Bug Fixes
-
-- Fix progress bar display when source image size is unknown.
-- Fix a memory usage / leak issue when building from an existing image file.
-- Fix to allow use of `--library` flag to point push/pull at default cloud
-  library when another remote is in use.
-- Address false positive loop test errors, and an e2e test registry setup issue.
-
-## v3.7.1 - \[2021-01-12\]
-
-### Bug Fixes
-
-- Accommodate /sys/fs/selinux mount changes on kernel 5.9+.
-- Fix loop devices file descriptor leak when shared loop devices is enabled.
-- Use MaxLoopDevices variable from config file in all appropriate locations.
-- Use -buildmode=default (non pie) on ppc64le to prevent crashes when using
-  plugins.
-- Remove spurious warning in parseTokenSection()
-- e2e test fixes for new kernels, new unsquashfs version.
-- Show correct web URI for detached builds against alternate remotes.
-
-### New features / functionalities
-
-- The singularity binary is now relocatable when built without setuid support
-
-## v3.7.0 - \[2020-11-24\]
-
-### New features / functionalities
-
-- Allow configuration of global custom keyservers, separate from remote
-  endpoints.
-- Add a new global keyring, for public keys only (used for ECL).
-- The `remote login` command now supports authentication to Docker/OCI
-  registries and custom keyservers.
-- New `--exclusive` option for `remote use` allows admin to lock usage to a
-  specific remote.
-- A new `Fingerprints:` header in definition files will check that a SIF source
-  image can be verified, and is signed with keys matching all specified
-  fingerprints.
-- Labels can be set dynamically from a build's `%post` section by setting them
-  in the `APPTAINER_LABELS` environment variable.
-- New `build-arch` label is automatically set to the architecture of the host
-  during a container build.
-- New `-D/--description` flag for `singularity push` sets description for a
-  library container image.
-- `singularity remote status` shows validity of authentication token if set.
-- `singularity push` reports quota usage and URL on successful push to a library
-  server that supports this.
-- A new `--no-mount` flag for actions allows a user to disable
-  proc/sys/dev/devpts/home/tmp/hostfs/cwd mounts, even if they are enabled in
-  `singularity.conf`.
-
-### Changed defaults / behaviours
-
-- When actions (run/shell/exec...) are used without `--fakeroot` the umask from
-  the calling environment will be propagated into the container, so that files
-  are created with expected permissions. Use the new `--no-umask` flag to return
-  to the previous behaviour of setting a default 0022 umask.
-- Container metadata, environment, scripts are recorded in a descriptor in
-  builds to SIF files, and `inspect` will use this if present.
-- The `--nv` flag for NVIDIA GPU support will not resolve libraries reported by
-  `nvidia-container-cli` via the ld cache. Will instead respect absolute paths
-  to libraries reported by the tool, and bind all versioned symlinks to them.
-- General re-work of the `remote login` flow, adds prompts and token
-  verification before replacing an existing authentication token.
-- The Execution Control List (ECL) now verifies container fingerprints using the
-  new global keyring. Previously all users would need relevant keys in their own
-  keyring.
-- The SIF layer mediatype for ORAS has been changed to
-  `application/vnd.sylabs.sif.layer.v1.sif` reflecting the published
-  [opencontainers/artifacts](https://github.com/opencontainers/artifacts/blob/master/artifact-authors.md#defining-layermediatypes)
-  value.
-- `APPTAINER_BIND` has been restored as an environment variable set within a
-  running container. It now reflects all user binds requested by the `-B/--bind`
-  flag, as well as via `APPTAINER_BIND[PATHS]`.
-- `singularity search` now correctly searches for container images matching the
-  host architecture by default. A new `--arch` flag allows searching for other
-  architectures. A new results format gives more detail about container image
-  results, while users and collections are no longer returned.
-
-### Bug Fixes
-
-- Support larger definition files, environments etc. by passing engine
-  configuration in the environment vs. via socket buffer.
-- Ensure `docker-daemon:` and other source operations respect
-  `APPTAINER_TMPDIR` for all temporary files.
-- Support double quoted filenames in the `%files` section of build definitions.
-- Correct `cache list` sizes to show KiB with powers of 1024, matching `du` etc.
-- Don't fail on `enable fusemount=no` when no fuse mounts are needed.
-- Pull OCI images to the correct requested location when the cache is disabled.
-- Ensure `Singularity>` prompt is set when container has no environment script,
-  or singularity is called through a wrapper script.
-- Avoid build failures in `yum/dnf` operations against the 'setup' package on
-  `RHEL/CentOS/Fedora` by ensuring staged `/etc/` files do not match distro
-  default content.
-- Failed binds to `/etc/hosts` and `/etc/localtime` in a container run with
-  `--contain` are no longer fatal errors.
-- Don't initialize the cache for actions where it is not required.
-- Increase embedded shell interpreter timeout, to allow slow-running environment
-  scripts to complete.
-- Correct buffer handling for key import to allow import from STDIN.
-- Reset environment to avoid `LD_LIBRARY_PATH` issues when resolving
-  dependencies for the `unsquashfs` sandbox.
-- Fall back to `/sbin/ldconfig` if `ldconfig` on `PATH` fails while resolving
-  GPU libraries. Fixes problems on systems using Nix / Guix.
-- Address issues caused by error code changes in `unsquashfs` version 4.4.
-- Ensure `/dev/kfd` is bound into container for ROCm when `--rocm` is used with
-  `--contain`.
-- Tolerate comments on `%files` sections in build definition files.
-- Fix a loop device file descriptor leak.
-
-### Known Issues
-
-- A change in Linux kernel 5.9 causes `--fakeroot` builds to fail with a
-  `/sys/fs/selinux` remount error. This will be addressed in Singularity v3.7.1.
-
-## v3.6.4 - \[2020-10-13\]
-
-### Security related fixes
-
-Singularity 3.6.4 addresses the following security issue.
-
-- [CVE-2020-15229](https://github.com/apptainer/apptainer/security/advisories/GHSA-7gcp-w6ww-2xv9):
-  Due to insecure handling of path traversal and the lack of path sanitization
-  within unsquashfs (a distribution provided utility used by Singularity), it is
-  possible to overwrite/create files on the host filesystem during the
-  extraction of a crafted squashfs filesystem. Affects unprivileged execution of
-  SIF / SquashFS images, and image builds from SIF / SquashFS images.
-
-### Bug Fixes
-
-- Update scs-library-client to support `library://` backends using an 3rd party
-  S3 object store that does not strictly conform to v4 signature spec.
-
-## v3.6.3 - \[2020-09-15\]
-
-### Security related fixes
-
-Singularity 3.6.3 addresses the following security issues.
-
-- [CVE-2020-25039](https://github.com/apptainer/apptainer/security/advisories/GHSA-w6v2-qchm-grj7):
-  When a Singularity action command (run, shell, exec) is run with the fakeroot
-  or user namespace option, Singularity will extract a container image to a
-  temporary sandbox directory. Due to insecure permissions on the temporary
-  directory it is possible for any user with access to the system to read the
-  contents of the image. Additionally, if the image contains a world-writable
-  file or directory, it is possible for a user to inject arbitrary content into
-  the running container.
-
-- [CVE-2020-25040](https://github.com/apptainer/apptainer/security/advisories/GHSA-jv9c-w74q-6762):
-  When a Singularity command that results in a container build operation is
-  executed, it is possible for a user with access to the system to read the
-  contents of the image during the build. Additionally, if the image contains a
-  world-writable file or directory, it is possible for a user to inject
-  arbitrary content into the running build, which in certain circumstances may
-  enable arbitrary code execution during the build and/or when the built
-  container is run.
-
-## Change defaults / behaviours
-
-- The value for maximum number of loop devices in the config file is now used
-  everywhere instead of redefining this value
-
-### Bug Fixes
-
-- Add CAP_MKNOD in capability bounding set of RPC to fix issue with cryptsetup
-  when decrypting image from within a docker container.
-- Fix decryption issue when using both IPC and PID namespaces.
-- Fix unsupported builtins panic from shell interpreter and add umask support
-  for definition file scripts.
-- Do not load keyring in prepare_linux if ECL not enabled.
-- Ensure sandbox option overrides remote build destination.
-
-## v3.6.2 - \[2020-08-25\]
-
-### New features / functionalities
-
-- Add --force option to `singularity delete` for non-interactive workflows.
-
-### Change defaults / behaviours
-
-- Default to current architecture for `singularity delete`.
-
-### Bug Fixes
-
-- Respect current remote for `singularity delete` command.
-- Allow `rw` as a (noop) bind option.
-- Fix capability handling regression in overlay mount.
-- Fix LD_LIBRARY_PATH environment override regression with `--nv/--rocm`.
-- Fix environment variable duplication within singularity engine.
-- Use `-user-xattrs` for unsquashfs to avoid error with rootless extraction
-  using unsquashfs 3.4 (Ubuntu 20.04).
-- Correct `--no-home` message for 3.6 CWD behavior.
-- Don't fail if parent of cache dir not accessible.
-- Fix tests for Go 1.15 Ctty handling.
-- Fix additional issues with test images on ARM64.
-- Fix FUSE e2e tests to use container ssh_config.
-
-## v3.6.1 - \[2020-07-21\]
-
-### New features / functionalities
-
-- Support compilation with `FORTIFY_SOURCE=2` and build in `pie` mode with
-  `fstack-protector` enabled (#5433).
-
-### Bug Fixes
-
-- Provide advisory message r.e. need for `upper` and `work` to exist in overlay
-  images.
-- Use squashfs mem and processor limits in squashfs gzip check.
-- Ensure build destination path is not an empty string - do not overwrite CWD.
-- Don't unset PATH when interpreting legacy /environment files.
-
-## v3.6.0 - \[2020-07-14\]
-
-### Security related fixes
-
-Singularity 3.6.0 introduces a new signature format for SIF images, and changes
-to the signing / verification code to address:
-
-- [CVE-2020-13845](https://cve.mitre.org/cgi-bin/cvename.cgi?name=2020-13845) In
-  Singularity 3.x versions below 3.6.0, issues allow the ECL to be bypassed by a
-  malicious user.
-- [CVE-2020-13846](https://cve.mitre.org/cgi-bin/cvename.cgi?name=2020-13846) In
-  Singularity 3.5 the `--all / -a` option to `singularity verify` returns
-  success even when some objects in a SIF container are not signed, or cannot be
-  verified.
-- [CVE-2020-13847](https://cve.mitre.org/cgi-bin/cvename.cgi?name=2020-13847) In
-  Singularity 3.x versions below 3.6.0, Singularity's sign and verify commands
-  do not sign metadata found in the global header or data object descriptors of
-  a SIF file, allowing an attacker to cause unexpected behavior. A signed
-  container may verify successfully, even when it has been modified in ways that
-  could be exploited to cause malicious behavior.
-
-Please see the published security advisories at
-<https://github.com/apptainer/apptainer/security/advisories> for full detail of
-these security issues.
-
-Note that the new signature format is necessarily incompatible with Singularity
-\< 3.6.0 - e.g. Singularity 3.5.3 cannot verify containers signed by 3.6.0.
-
-We thank Tru Huynh for a report that led to the review of, and changes to, the
-signature implementation.
-
-### New features / functionalities
-
-- Singularity now supports the execution of minimal Docker/OCI containers that
-  do not contain `/bin/sh`, e.g. `docker://hello-world`.
-- A new cache structure is used that is concurrency safe on a filesystem that
-  supports atomic rename. *If you downgrade to Singularity 3.5 or older after
-  using 3.6 you will need to run `singularity cache clean`.*
-- A plugin system rework adds new hook points that will allow the development of
-  plugins that modify behavior of the runtime. An image driver concept is
-  introduced for plugins to support new ways of handling image and overlay
-  mounts. *Plugins built for \<=3.5 are not compatible with 3.6*.
-- The `--bind` flag can now bind directories from a SIF or ext3 image into a
-  container.
-- The `--fusemount` feature to mount filesystems to a container via FUSE drivers
-  is now a supported feature (previously an experimental hidden flag). This
-  permits users to mount e.g. `sshfs` and `cvmfs` filesystems to the container
-  at runtime.
-- A new `-c/--config` flag allows an alternative `singularity.conf` to be
-  specified by the `root` user, or all users in an unprivileged installation.
-- A new `--env` flag allows container environment variables to be set via the
-  Singularity command line.
-- A new `--env-file` flag allows container environment variables to be set from
-  a specified file.
-- A new `--days` flag for `cache clean` allows removal of items older than a
-  specified number of days. Replaces the `--name` flag which is not generally
-  useful as the cache entries are stored by hash, not a friendly name.
-- A new '--legacy-insecure' flag to `verify` allows verification of SIF
-  signatures in the old, insecure format.
-- A new '-l / --logs' flag for `instance list` that shows the paths to instance
-  STDERR / STDOUT log files.
-- The `--json` output of `instance list` now include paths to STDERR / STDOUT
-  log files.
-
-### Changed defaults / behaviours
-
-- New signature format (see security fixes above).
-- Environment variables prefixed with `SINGULARITYENV_` always take precedence
-  over variables without `SINGULARITYENV_` prefix.
-- The `%post` build section inherits environment variables from the base image.
-- `%files from ...` will now follow symlinks for sources that are directly
-  specified, or directly resolved from a glob pattern. It will not follow
-  symlinks found through directory traversal. This mirrors Docker multi-stage
-  COPY behaviour.
-- Restored the CWD mount behaviour of v2, implying that CWD path is not
-  recreated inside container and any symlinks in the CWD path are not resolved
-  anymore to determine the destination path inside container.
-- The `%test` build section is executed the same manner as
-  `singularity test image`.
-- `--fusemount` with the `container:` default directive will foreground the FUSE
-  process. Use `container-daemon:` for previous behavior.
-- Fixed spacing of `singularity instance list` to be dynamically changing based
-  off of input lengths instead of fixed number of spaces to account for long
-  instance names.
-
-### Deprecated / removed commands
-
-- Removed `--name` flag for `cache clean`; replaced with `--days`.
-- Deprecate `-a / --all` option to `sign/verify` as new signature behavior makes
-  this the default.
-
-### Bug Fixes
-
-- Don't try to mount `$HOME` when it is `/` (e.g. `nobody` user).
-- Process `%appinstall` sections in order when building from a definition file.
-- Ensure `APPTAINER_CONTAINER`, `APPTAINER_ENVIRONMENT` and the custom shell
-  prompt are set inside a container.
-- Honor insecure registry settings from `/etc/containers/registries.conf`.
-- Fix `http_proxy` env var handling in `yum` bootstrap builds.
-- Disable log colorization when output location is not a terminal.
-- Check encryption keys are usable before beginning an encrypted build.
-- Allow app names with non-alphanumeric characters.
-- Use the `base` metapackage for arch bootstrap builds - arch no longer has a
-  `base` group.
-- Ensure library client messages are logged with `--debug`.
-- Do not mount `$HOME` with `--fakeroot --contain`.
-- Fall back to underlay automatically when using a sandbox on GPFS.
-- Fix Ctrl-Z handling - propagation of signal.
-
-## v3.5.3 - \[2020-02-18\]
-
-### Changed defaults / behaviours
-
-The following minor behaviour changes have been made in 3.5.3 to allow correct
-operation on CRAY CLE6, and correct an issue with multi-stage image builds that
-was blocking use by build systems such as Spack:
-
-- Container action scripts are no longer bound in from `etc/actions.d` on the
-  host. They are created dynamically and inserted at container startup.
-- `%files from ...` will no longer follow symlinks when copying between stages
-  in a multi stage build, as symlinks should be copied so that they resolve
-  identically in later stages. Copying `%files` from the host will still
-  maintain previous behavior of following links.
-
-### Bug Fixes
-
-- Bind additional CUDA 10.2 libs when using the `--nv` option without
-  `nvidia-container-cli`.
-- Fix an NVIDIA persistenced socket bind error with `--writable`.
-- Add detection of ceph to allow workarounds that avoid issues with sandboxes on
-  ceph filesystems.
-- Ensure setgid is inherited during make install.
-- Ensure the root directory of a build has owner write permissions, regardless
-  of the permissions in the bootstrap source.
-- Fix a regression in `%post` and `%test` to honor the `-c` option.
-- Fix an issue running `%post` when a container doesn't have `/etc/resolv.conf`
-  or `/etc/hosts` files.
-- Fix an issue with UID detection on RHEL6 when running instances.
-- Fix a logic error when a sandbox image is in an overlay incompatible location,
-  and both overlay and underlay are disabled globally.
-- Fix an issue causing user namespace to always be used when `allow-setuid=no`
-  was configured in a setuid installation.
-- Always allow key IDs and fingerprints to be specified with or without a `0x`
-  prefix when using `singularity keys`
-- Fix an issue preventing joining an instance started with `--boot`.
-- Provide a useful error message if an invalid library:// path is provided.
-- Bring in multi-part upload client functionality that will address large image
-  upload / proxied upload issues with a future update to Sylabs cloud.
-
-In addition, numerous improvements have been made to the test suites, allowing
-them to pass cleanly on a range of kernel versions and distributions that are
-not covered by the open-source CI runs.
-
-## v3.5.2 - \[2019-12-17\]
-
-### [Security related fix](https://cve.mitre.org/cgi-bin/cvename.cgi?name=2019-19724)
-
-- 700 permissions are enforced on `$HOME/.singularity` and
-  `APPTAINER_CACHEDIR` directories (CVE-2019-19724). Many thanks to Stuart
-  Barkley for reporting this issue.
-
-### Bug Fixes
-
-- Fixes an issue preventing use of `.docker/config` for docker registry
-  authentication.
-
-- Fixes the `run-help` command in the unprivileged workflow.
-
-- Fixes a regression in the `inspect` command to support older image formats.
-
-- Adds a workaround for an EL6 kernel bug regarding shared bind mounts.
-
-- Fixes caching of http(s) sources with conflicting filenames.
-
-- Fixes a fakeroot sandbox build error on certain filesystems, e.g. lustre,
-  GPFS.
-
-- Fixes a fakeroot build failure to a sandbox in $HOME.
-
-- Fixes a fakeroot build failure from a bad def file section script location.
-
-- Fixes container execution errors when CWD is a symlink.
-
-- Provides a useful warning r.e. possible fakeroot build issues when seccomp
-  support is not available.
-
-- Fixes an issue where the `--disable-cache` option was not being honored.
-
-- Deprecated `--groupid` flag for `sign` and `verify`; replaced with
-  `--group-id`.
-
-- Removed useless flag `--url` for `sign`.
-
-## v3.5.1 - \[2019-12-05\]
-
-### New features / functionalities
-
-A single feature has been added in the bugfix release, with specific
-functionality:
-
-- A new option `allow container encrypted` can be set to `no` in
-  `singularity.conf` to prevent execution of encrypted containers.
-
-### Bug Fixes
-
-This point release addresses the following issues:
-
-- Fixes a disk space leak when building from docker-archive.
-- Makes container process SIGABRT return the expected code.
-- Fixes the `inspect` command in unprivileged workflow.
-- Sets an appropriate default umask during build stages, to avoid issues with
-  very restrictive user umasks.
-- Fixes an issue with build script content being consumed from STDIN.
-- Corrects the behaviour of underlay with non-empty / symlinked CWD and absolute
-  symlink binds targets.
-- Fixes execution of containers when binding BTRFS filesystems.
-- Fixes build / check failures for MIPS & PPC64.
-- Ensures file ownership maintained when building image from sandbox.
-- Fixes a squashfs mount error on kernel 5.4.0 and above.
-- Fixes an underlay fallback problem, which prevented use of sandboxes on lustre
-  filesystems.
-
-## v3.5.0 - \[2019-11-13\]
-
-### New features / functionalities
-
-- New support for AMD GPUs via `--rocm` option added to bind ROCm devices and
-  libraries into containers.
-- Plugins can now modify Singularity behaviour with two mutators: CLI and
-  Runtime.
-- Introduced the `config global` command to edit `singularity.conf` settings
-  from the CLI.
-- Introduced the `config fakeroot` command to setup `subuid` and `subgid`
-  mappings for `--fakeroot` from the Singularity CLI.
-
-### Changed defaults / behaviours
-
-- Go 1.13 adopted.
-- Vendored modules removed from the Git tree, will be included in release
-  tarballs.
-- Singularity will now fail with an error if a requested bind mount cannot be
-  made.
-  - This is beneficial to fail fast in workflows where a task may fail a long
-    way downstream if a bind mount is unavailable.
-  - Any unavailable bind mount sources must be removed from `singularity.conf`.
-- Docker/OCI image extraction now faithfully respects layer permissions.
-  - This may lead to sandboxes that cannot be removed without modifying
-    permissions.
-  - `--fix-perms` option added to preserve old behaviour when building
-    sandboxes.
-  - Discussion issue for this change at:
-    <https://github.com/sylabs/singularity/issues/4671>
-- `Singularity>` prompt is always set when entering shell in a container.
-- The current `umask` will be honored when building a SIF file.
-- `instance exec` processes acquire cgroups set on `instance start`
-- `--fakeroot` supports uid/subgid ranges >65536
-- `singularity version` now reports semver compliant version information.
-
-### Deprecated / removed commands
-
-- Deprecated `--id` flag for `sign` and `verify`; replaced with `--sif-id`.
-
-## v3.4.2 - \[2019-10-08\]
-
-- This point release addresses the following issues:
-  - Sets workable permissions on OCI -> sandbox rootless builds
-  - Fallback correctly to user namespace for non setuid installation
-  - Correctly handle the starter-suid binary for non-root installs
-  - Creates CACHEDIR if it doesn't exist
-  - Set apex loglevel for umoci to match singularity loglevel
-
-## v3.4.1 - \[2019-09-17\]
-
-- This point release addresses the following issues:
-  - Fixes an issue where a PID namespace was always being used
-  - Fixes compilation on non 64-bit architectures
-  - Allows fakeroot builds for zypper, pacstrap, and debootstrap
-  - Correctly detects seccomp on OpenSUSE
-  - Honors GO_MODFLAGS properly in the mconfig generated makefile
-  - Passes the Mac hostname to the VM in MacOS Singularity builds
-  - Handles temporary EAGAIN failures when setting up loop devices on recent
-    kernels
-  - Fixes excessive memory usage in singularity push
-
-## v3.4.0 - \[2019-08-30\]
-
-### New features / functionalities
-
-- New support for building and running encrypted containers with RSA keys and
-  passphrases
-  - `--pem-path` option added to the `build` and action commands for RSA based
-    encrypted containers
-  - `--passphrase` option added to `build` and action commands for passphrase
-    based encrypted containers
-  - `APPTAINER_ENCRYPTION_PEM_PATH` and `APPTAINER_ENCRYPTION_PASSPHRASE`
-    environment variables added to serve same functions as above
-  - `--encrypt` option added to `build` command to build an encrypted container
-    when environment variables contain a secret
-- New `--disable-cache` flag prevents caching of downloaded containers
-- Added support for multi-line variables in singularity def-files
-- Added support for 'indexed' def-file variables (like arrays)
-- Added support for SUSE SLE Products
-- Added the def-file variables: product, user, regcode, productpgp, registerurl,
-  modules, otherurl (indexed)
-- Support multiple-architecture tags in the SCS library
-- Added a `--dry-run` flag to `cache clean`
-- Added a `APPTAINER_SYPGPDIR` environment variable to specify the location of
-  PGP key data
-- Added a `--nonet` option to the action commands to disable networking when
-  running with the `--vm` option
-- Added a `--long-list` flag to the `key search` command to preserve
-- Added experimental, hidden `--fusemount` flag to pass a command to mount a
-  libfuse3 based file system within the container
-
-### Changed defaults / behaviors
-
-- Runtime now properly honors `APPTAINER_DISABLE_CACHE` environment variable
-- `remote add` command now automatically attempts to login and a `--no-login`
-  flag is added to disable this behavior
-- Using the `pull` command to download an unsigned container no longer produces
-  an error code
-- `cache clean` command now prompts user before cleaning when run without
-  `--force` option and is more verbose
-- Shortened the default output of the `key search` command
-
-### Deprecated / removed commands
-
-- The `--allow-unsigned` flag to `pull` has been deprecated and will be removed
-  in the future
-
-## v3.3.0 - \[2019-06-17\]
-
-### Changed defaults / behaviors
-
-- Remote login and status commands will now use the default remote if a remote
-  name is not supplied
-- Added Singularity hub (`shub`) cache support when using the `pull` command
-- Clean cache in a safer way by only deleting the cache subdirectories
-- Improvements to the `cache clean` command
-
-### New features / functionalities
-
-- new `oras` URI for pushing and pulling SIF files to and from supported OCI
-  registries
-- added the `--fakeroot` option to `build`, `exec`, `run`, `shell`, `test`, and
-  `instance start` commands to run container in a new user namespace as uid 0
-- added the `fakeroot` network type for use with the `--network` option
-- `sif` command to allow for the inspection and manipulation of SIF files with
-  the following subcommands
-  - `add` Add a data object to a SIF file
-  - `del` Delete a specified object descriptor and data from SIF file
-  - `dump` Extract and output data objects from SIF files
-  - `header` Display SIF global headers
-  - `info` Display detailed information of object descriptors
-  - `list` List object descriptors from SIF files
-  - `new` Create a new empty SIF image file
-  - `setprim` Set primary system partition
-
-## v3.2.1 - \[2019-05-28\]
-
-- This point release fixes the following bugs:
-  - Allows users to join instances with non-suid workflow
-  - Removes false warning when seccomp is disabled on the host
-  - Fixes an issue in the terminal when piping output to commands
-  - Binds NVIDIA persistenced socket when `--nv` is invoked
-
-## v3.2.0 - \[2019-05-14\]
-
-### [Security related fix](https://cve.mitre.org/cgi-bin/cvename.cgi?name=2019-11328)
-
-- Instance files are now stored in user's home directory for privacy and many
-  checks have been added to ensure that a user can't manipulate files to change
-  `starter-suid` behavior when instances are joined (many thanks to Matthias
-  Gerstner from the SUSE security team for finding and securely reporting this
-  vulnerability)
-
-### New features / functionalities
-
-- Introduced a new basic framework for creating and managing plugins
-- Added the ability to create containers through multi-stage builds
-  - Definitions now require `Bootstrap` be the first parameter of header
-- Created the concept of a Sylabs Cloud "remote" endpoint and added the ability
-  for users and admins to set them through CLI and conf files
-- Added caching for images from Singularity Hub
-- Made it possible to compile Singularity outside of `$GOPATH`
-- Added a json partition to SIF files for OCI configuration when building from
-  an OCI source
-- Full integration with Singularity desktop for MacOS code base
-
-### New Commands
-
-- Introduced the `plugin` command group for creating and managing plugins
-
-  - `compile` Compile a singularity plugin
-  - `disable` disable an installed singularity plugin
-  - `enable` Enable an installed singularity plugin
-  - `inspect` Inspect a singularity plugin (either an installed one or an image)
-  - `install` Install a singularity plugin
-  - `list` List installed singularity plugins
-  - `uninstall` Uninstall removes the named plugin from the system
-
-- Introduced the `remote` command group to support management of Singularity
-  endpoints:
-
-  - `add` Create a new Sylabs Cloud remote endpoint
-  - `list` List all remote endpoints that are configured
-  - `login` Log into a remote endpoint using an authentication token
-  - `remove` Remove an existing Sylabs Cloud remote endpoint
-  - `status` Check the status of the services at an endpoint
-  - `use` Set a remote endpoint to be used by default
-
-- Added to the `key` command group to improve PGP key management:
-
-  - `export` Export a public or private key into a specific file
-  - `import` Import a local key into the local keyring
-  - `remove` Remove a local public key
-
-- Added the `Stage: <name>` keyword to the definition file header and the
-  `from <stage name>` option/argument pair to the `%files` section to support
-  multistage builds
-
-### Deprecated / removed commands
-
-- The `--token/-t` option has been deprecated in favor of the
-  `singularity remote` command group
-
-### Changed defaults / behaviors
-
-- Ask to confirm password on a newly generated PGP key
-- Prompt to push a key to the KeyStore when generated
-- Refuse to push an unsigned container unless overridden with
-  `--allow-unauthenticated/-U` option
-- Warn and prompt when pulling an unsigned container without the
-  `--allow-unauthenticated/-U` option
-- `Bootstrap` must now be the first field of every header because of parser
-  requirements for multi-stage builds
-
-## v3.1.1 - \[2019-04-02\]
-
-### New Commands
-
-- New hidden `buildcfg` command to display compile-time parameters
-- Added support for `LDFLAGS`, `CFLAGS`, `CGO_` variables in build system
-- Added `--nocolor` flag to Singularity client to disable color in logging
-
-### Removed Commands
-
-- `singularity capability <add/drop> --desc` has been removed
-- `singularity capability list <--all/--group/--user>` flags have all been
-  removed
-
-### New features / functionalities
-
-- The `--builder` flag to the `build` command implicitly sets `--remote`
-- Repeated binds no longer cause Singularity to exit and fail, just warn instead
-- Corrected typos and improved docstrings throughout
-- Removed warning when CWD does not exist on the host system
-- Added support to spec file for RPM building on SLES 11
-
-## v3.1.0 - \[2019-02-22\]
-
-### New Commands
-
-- Introduced the `oci` command group to support a new OCI compliant variant of
-  the Singularity runtime:
-  - `attach` Attach console to a running container process
-  - `create` Create a container from a bundle directory
-  - `delete` Delete container
-  - `exec` Execute a command within container
-  - `kill` Kill a container
-  - `mount` Mount create an OCI bundle from SIF image
-  - `pause` Suspends all processes inside the container
-  - `resume` Resumes all processes previously paused inside the container
-  - `run` Create/start/attach/delete a container from a bundle directory
-  - `start` Start container process
-  - `state` Query state of a container
-  - `umount` Umount delete bundle
-  - `update` Update container cgroups resources
-- Added `cache` command group to inspect and manage cached files
-  - `clean` Clean your local Singularity cache
-  - `list` List your local Singularity cache
-
-### New features / functionalities
-
-- Can now build CLI on darwin for limited functionality on Mac
-- Added the `scratch` bootstrap agent to build from anything
-- Reintroduced support for zypper bootstrap agent
-- Added the ability to overwrite a new `singularity.conf` when building from RPM
-  if desired
-- Fixed several regressions and omissions in [SCIF](https://sci-f.github.io/)
-  support
-- Added caching for containers pulled/built from the
-  [Container Library](https://cloud.sylabs.io/library)
-- Changed `keys` command group to `key` (retained hidden `keys` command for
-  backward compatibility)
-- Created an `RPMPREFIX` variable to allow RPMs to be installed in custom
-  locations
-- Greatly expanded CI unit and end-to-end testing
-
-## v3.0.3 - \[2019-01-21\]
-
-- Bind paths in `singularity.conf` are properly parsed and applied at runtime
-- Singularity runtime will properly fail if `singularity.conf` file is not owned
-  by the root user
-- Several improvements to RPM packaging including using golang from epel,
-  improved support for Fedora, and avoiding overwriting conf file on new RPM
-  install
-- Unprivileged `--contain` option now properly mounts `devpts` on older kernels
-- Uppercase proxy environment variables are now rightly respected
-- Add http/https protocols for singularity run/pull commands
-- Update to SIF 1.0.2
-- Add _noPrompt_ parameter to `pkg/signing/Verify` function to enable silent
-  verification
-
-## v3.0.2 - \[2019-01-04\]
-
-- Added the `--docker-login` flag to enable interactive authentication with
-  docker registries
-- Added support for pulling directly from HTTP and HTTPS
-- Made minor improvements to RPM packaging and added basic support for alpine
-  packaging
-- The `$APPTAINER_NOHTTPS`,`$APPTAINER_TMPDIR`, and
-  `$APPTAINER_DOCKER_USERNAME`/`$APPTAINER_DOCKER_PASSWORD` environment
-  variables are now correctly respected
-- Pulling from a private shub registry now works as expected
-- Running a container with `--network="none"` no longer incorrectly fails with
-  an error message
-- Commands now correctly return 1 when incorrectly executed without arguments
-- Progress bars no longer incorrectly display when running with `--quiet` or
-  `--silent`
-- Contents of `91-environment.sh` file are now displayed if appropriate when
-  running `inspect --environment`
-
-## v3.0.1 - \[2018-10-31\]
-
-- Improved RPM packaging procedure via makeit
-- Enhanced general stability of runtime
-
-## v3.0.0 - \[2018-10-08\]
-
-- Singularity is now written primarily in Go to bring better integration with
-  the existing container ecosystem
-- Added support for new URIs (`build` & `run/exec/shell/start`):
-  - `library://` - Supports the
-    [Sylabs.io Cloud Library](https://cloud.sylabs.io/library)
-  - `docker-daemon:` - Supports images managed by the locally running docker
-    daemon
-  - `docker-archive:` - Supports archived docker images
-  - `oci:` - Supports oci images
-  - `oci-archive:` - Supports archived oci images
-- Handling of `docker` & `oci` URIs/images now utilizes
-  [containers/image](https://github.com/containers/image) to parse and convert
-  those image types in a supported way
-- Replaced `singularity instance.*` command group with `singularity instance *`
-- The command `singularity help` now only provides help regarding the usage of
-  the `singularity` command. To display an image's `help` message, use
-  `singularity run-help <image path>` instead
-
-### Removed Deprecated Commands
-
-- Removed deprecated `singularity image.*` command group
-- Removed deprecated `singularity create` command
-- Removed deprecated `singularity bootstrap` command
-- Removed deprecated `singularity mount` command
-- Removed deprecated `singularity check` command
-
-### New Commands
-
-- Added `singularity run-help <image path>` command to output an image's `help`
-  message
-- Added `singularity sign <image path>` command to allow a user to
-  cryptographically sign a SIF image
-- Added `singularity verify <image path>` command to allow a user to verify a
-  SIF image's cryptographic signatures
-- Added `singularity keys` command to allow the management of `OpenPGP` key
-  stores
-- Added `singularity capability` command to allow fine grained control over the
-  capabilities of running containers
-- Added `singularity push` command to push images to the
-  [Sylabs.io Cloud Library](https://cloud.sylabs.io/library)
-
-### Changed Commands
-
-#### Action Command Group (`run/shell/exec/instance start`)
-
-- Added flags:
-  - `--add-caps <string>`: Run the contained process with the specified
-    capability set (requires root)
-  - `--allow-setuid`: Allows setuid binaries to be mounted into the container
-    (requires root)
-  - `--apply-cgroups <path>`: Apply cgroups configuration from file to contained
-    processes (requires root)
-  - `--dns <string>`: Adds the comma separated list of DNS servers to the
-    containers `resolv.conf` file
-  - `--drop-caps <string>`: Drop the specified capabilities from the container
-    (requires root)
-  - `--fakeroot`: Run the container in a user namespace as `uid=0`. Requires a
-    recent kernel to function properly
-  - `--hostname <string>`: Set the hostname of the container
-  - `--keep-privs`: Keep root user privilege inside the container (requires
-    root)
-  - `--network <string>`: Specify a list of comma separated network types
-    ([CNI Plugins](https://github.com/containernetworking/cni)) to be present
-    inside the container, each with its own dedicated interface in the container
-  - `--network-args <string>`: Specify arguments to pass to CNI network plugins
-    (set by `--network`)
-  - `--no-privs`: Drop all privileges from root user inside the container
-    (requires root)
-  - `--security <string>`: Configure security features such as SELinux,
-    Apparmor, Seccomp...
-  - `--writable-tmpfs`: Run container with a `tmpfs` overlay
-- The command `singularity instance start` now supports the `--boot` flag to
-  boot the container via `/sbin/init`
-- Changes to image mounting behavior:
-  - All image formats are mounted as read only by default
-  - `--writable` only works on images which can be mounted in read/write
-    \[applicable to: `sandbox` and legacy `ext3` images\]
-  - `--writable-tmpfs` runs the container with a writable `tmpfs`-based overlay
-    \[applicable to: all image formats\]
-  - `--overlay <string>` now specifies a list of `ext3`/`sandbox` images which
-    are set as the containers overlay \[applicable to: all image formats\]
-
-#### Build Command
-
-- All images are now built as
-  [Singularity Image Format (SIF)](https://www.sylabs.io/2018/03/sif-containing-your-containers/)
-  images by default
-- When building to a path that already exists, `singularity build` will now
-  prompt the user if they wish to overwrite the file existing at the specified
-  location
-- The `-w|--writable` flag has been removed
-- The `-F|--force` flag now overrides the interactive prompt and will always
-  attempt to overwrite the file existing at the specified location
-- The `-u|--update` flag has been added to support the workflow of running a
-  definition file on top of an existing container \[implies `--sandbox`, only
-  supports `sandbox` image types\]
-- The `singularity build` command now supports the following flags for
-  integration with the
-  [Sylabs.io Cloud Library](https://cloud.sylabs.io/library):
-  - `-r|--remote`: Build the image remotely on the Sylabs Remote Builder
-    (currently unavailable)
-  - `-d|--detached`: Detach from the `stdout` of the remote build \[requires
-    `--remote`\]
-  - `--builder <string>`: Specifies the URL of the remote builder to access
-  - `--library <string>`: Specifies the URL of the
-    [Sylabs.io Cloud Library](https://cloud.sylabs.io/library) to push the built
-    image to when the build command destination is in the form
-    `library://<reference>`
-- The `bootstrap` keyword in the definition file now supports the following
-  values:
-  - `library`
-  - `docker-daemon`
-  - `docker-archive`
-  - `oci`
-  - `oci-archive`
-- The `from` keyword in the definition file now correctly parses a `docker` URI
-  which includes the `registry` and/or `namespace` components
-- The `registry` and `namespace` keywords in the definition file are no longer
-  supported. Instead, those values may all go into the `from` keyword
-- Building from a tar archive of a `sandbox` no longer works
-=======
 ## Singularity
 
-[Archived Singulary Change Log](https://github.com/apptainer/singularity/blob/e6435db1783d5e939c95a4f85f43d14b0321f079/CHANGELOG.md)
->>>>>>> d4744541
+[Archived Singulary Change Log](https://github.com/apptainer/singularity/blob/e6435db1783d5e939c95a4f85f43d14b0321f079/CHANGELOG.md)