#!/bin/bash
#
<<<<<<< HEAD
=======
# Copyright (c) 2017-2018, SyLabs, Inc. All rights reserved.
>>>>>>> 8c5df73b
# Copyright (c) 2017, SingularityWare, LLC. All rights reserved.
# Copyright (c) 2015-2017, Gregory M. Kurtzer. All rights reserved.


NAME=`echo "$SINGULARITY_IMAGE" | sed -e 's@^docker://@@'`

if [ -z "${SINGULARITY_LOCALCACHEDIR:-}" ]; then
    SINGULARITY_LOCALCACHEDIR="${TMPDIR:-/tmp}"
fi

if ! SINGULARITY_TMPDIR=`mktemp -d $SINGULARITY_LOCALCACHEDIR/.singularity-runtime.XXXXXXXX`; then
    message ERROR "Failed to create temporary directory\n"
    ABORT 255
fi

SINGULARITY_ROOTFS="$SINGULARITY_TMPDIR/$NAME"
if ! mkdir -p "$SINGULARITY_ROOTFS"; then
    message ERROR "Failed to create named SINGULARITY_ROOTFS=$SINGULARITY_ROOTFS\n"
    ABORT 255
fi

SINGULARITY_CONTAINER="$SINGULARITY_IMAGE"
SINGULARITY_IMAGE="$SINGULARITY_ROOTFS"
SINGULARITY_CLEANUPDIR="$SINGULARITY_TMPDIR"
if ! SINGULARITY_CONTENTS=`mktemp ${TMPDIR:-/tmp}/.singularity-layers.XXXXXXXX`; then
    message ERROR "Failed to create temporary directory\n"
    ABORT 255
fi

export SINGULARITY_ROOTFS SINGULARITY_IMAGE SINGULARITY_CONTAINER SINGULARITY_CONTENTS SINGULARITY_CLEANUPDIR

eval_abort "$SINGULARITY_libexecdir/singularity/python/import.py"

message 1 "Creating container runtime...\n"
message 2 "Importing: base Singularity environment\n"
zcat $SINGULARITY_libexecdir/singularity/bootstrap-scripts/environment.tar | (cd $SINGULARITY_ROOTFS; tar -xf -) || exit $?

for i in `cat "$SINGULARITY_CONTENTS"`; do
    name=`basename "$i"`
    message 2 "Exploding layer: $name\n"
<<<<<<< HEAD
    # Settings of file privileges must be buffered
    files=$( zcat "$i" | (cd "$SINGULARITY_ROOTFS"; tar --overwrite --exclude=dev/* -xvf -)) || exit $?
    for file in $files; do
        if [ -L "$SINGULARITY_ROOTFS/$file" ]; then
            # Skipping symlinks
            true
        elif [ -f "$SINGULARITY_ROOTFS/$file" ]; then
            chmod u+rw "$SINGULARITY_ROOTFS/$file" >/dev/null 2>&1
        elif [ -d "$SINGULARITY_ROOTFS/$file" ]; then
            chmod u+rwx "$SINGULARITY_ROOTFS/${file%/}" >/dev/null 2>&1
        fi
    done
=======
    $SINGULARITY_libexecdir/singularity/bin/docker-extract "$i"
>>>>>>> 8c5df73b
done

rm -f "$SINGULARITY_CONTENTS"<|MERGE_RESOLUTION|>--- conflicted
+++ resolved
@@ -1,9 +1,6 @@
 #!/bin/bash
 #
-<<<<<<< HEAD
-=======
 # Copyright (c) 2017-2018, SyLabs, Inc. All rights reserved.
->>>>>>> 8c5df73b
 # Copyright (c) 2017, SingularityWare, LLC. All rights reserved.
 # Copyright (c) 2015-2017, Gregory M. Kurtzer. All rights reserved.
 
@@ -44,22 +41,7 @@
 for i in `cat "$SINGULARITY_CONTENTS"`; do
     name=`basename "$i"`
     message 2 "Exploding layer: $name\n"
-<<<<<<< HEAD
-    # Settings of file privileges must be buffered
-    files=$( zcat "$i" | (cd "$SINGULARITY_ROOTFS"; tar --overwrite --exclude=dev/* -xvf -)) || exit $?
-    for file in $files; do
-        if [ -L "$SINGULARITY_ROOTFS/$file" ]; then
-            # Skipping symlinks
-            true
-        elif [ -f "$SINGULARITY_ROOTFS/$file" ]; then
-            chmod u+rw "$SINGULARITY_ROOTFS/$file" >/dev/null 2>&1
-        elif [ -d "$SINGULARITY_ROOTFS/$file" ]; then
-            chmod u+rwx "$SINGULARITY_ROOTFS/${file%/}" >/dev/null 2>&1
-        fi
-    done
-=======
     $SINGULARITY_libexecdir/singularity/bin/docker-extract "$i"
->>>>>>> 8c5df73b
 done
 
 rm -f "$SINGULARITY_CONTENTS"