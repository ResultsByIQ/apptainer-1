#!/bin/bash
#
# Copyright (c) 2017, SingularityWare, LLC. All rights reserved.
#
# Copyright (c) 2015-2017, Gregory M. Kurtzer. All rights reserved.
#
# Copyright (c) 2016-2017, The Regents of the University of California,
# through Lawrence Berkeley National Laboratory (subject to receipt of any
# required approvals from the U.S. Dept. of Energy).  All rights reserved.
#
# This software is licensed under a customized 3-clause BSD license.  Please
# consult LICENSE file distributed with the sources of this project regarding
# your rights to use or distribute this software.
#
# NOTICE.  This Software was developed under funding from the U.S. Department of
# Energy and the U.S. Government consequently retains certain rights. As such,
# the U.S. Government has been granted for itself and others acting on its
# behalf a paid-up, nonexclusive, irrevocable, worldwide license in the Software
# to reproduce, distribute copies to the public, prepare derivative works, and
# perform publicly and display publicly, and to permit other to do so.
#
#

set -u

if [ -z "${SINGULARITY_libexecdir:-}" ]; then
    echo "ERROR: SINGULARITY_libexecdir not defined in environment"
    exit 2
fi

if [ -z "${SINGULARITY_MESSAGELEVEL:-}" ]; then
    echo "Warning: SINGULARITY_MESSAGELEVEL is undefined, temporarily setting to '5' (all messages)"
    SINGULARITY_MESSAGELEVEL=5
fi

if [ -z "${USER:-}" ]; then
    USER=`id -un`
    export USER
fi
if [ -z "${HOME:-}" ]; then
    HOME=`getent passwd "$USER" | cut -d : -f 6`
    export HOME
fi


message() {
    LEVEL="${1:-}"
    MESSAGE="${2:-}"
    if [ -z "$MESSAGE" ]; then
        return 0
    fi
    shift
    shift
    case "$LEVEL" in
        e|error|E|ERROR)
            tput -Txterm setaf 1 2>/dev/null
            printf "ERROR: $MESSAGE" "$@" 1>&2
            tput -Txterm sgr0 2>/dev/null
        ;;
        a|ABORT)
            tput -Txterm setaf 1 2>/dev/null
            printf "ABORT: $MESSAGE" "$@" 1>&2
            tput -Txterm sgr0 2>/dev/null
        ;;
        w|warn|warning|W|WARN|WARNING)
            tput -Txterm setaf 3 2>/dev/null
            printf "WARNING: $MESSAGE" "$@" 1>&2
            tput -Txterm sgr0 2>/dev/null
        ;;
        1|INFO)
            if [ "$LEVEL" -le "$SINGULARITY_MESSAGELEVEL" ]; then
                printf "$MESSAGE" "$@"
            fi
        ;;
        p|P|CHECKPASS|PASS)
            tput -Txterm setaf 2 2>/dev/null
            printf "PASS: $MESSAGE" "$@" 1>&2
            tput -Txterm sgr0 2>/dev/null
        ;;
        NOTIFY|notify)
            tput -Txterm setaf 6 2>/dev/null
            printf "$MESSAGE" "$@" 1>&2
            tput -Txterm sgr0 2>/dev/null
        ;;
        f|F|CHECKFAIL|FAIL)
            tput -Txterm setaf 1 2>/dev/null
            printf "FAIL: $MESSAGE\n" "$@" 1>&2
            tput -Txterm sgr0 2>/dev/null
        ;;
        [2-5]|VERBOSE|DEBUG)
            if [ "$LEVEL" -le "$SINGULARITY_MESSAGELEVEL" ]; then
                printf "$MESSAGE" "$@" 1>&2
            fi
        ;;
    esac

    return 0
}


singularity_key_get() {
    KEY="${1:-}"
    FILE="${2:-}"
    if OUT=`egrep -i "^$KEY:" $FILE`; then
        echo "$OUT" | head -n 1 | sed -e "s@^$KEY:\s*@@i" | sed -e "s@\s*#.*@@"
        return 0
    fi
    return 1
}


singularity_keys_get() {
    KEY="${1:-}"
    FILE="${2:-}"
    egrep -i "^$KEY:" "$FILE" | while read i; do
        echo "$i" | sed -e "s@^$KEY:\s*@@i" | sed -e "s@\s*#.*@@"
    done | tr '\n' ' '
    echo

    return 0
}

singularity_section_exists() {
    SECTION="${1:-}"
    FILE="${2:-}"
    TOGGLE=""
    if [ ! -f "$FILE" ]; then
        message ERROR "File not found ($FILE)\n"
        exit 1
    fi
    if ! egrep -i -q -- "^%$SECTION\W*" "$FILE"; then
        return 1
    fi

    return 0
}

singularity_section_args() {
    SECTION="${1:-}"
    FILE="${2:-}"
    TOGGLE=""
    if [ ! -f "$FILE" ]; then
        message ERROR "File not found ($FILE)\n"
        exit 1
    fi

    egrep -i -- "^%$SECTION\W*" "$FILE" | sed -e "s@%$SECTION\s*@@i"

    return 0
}

singularity_section_get() {
    SECTION="${1:-}"
    FILE="${2:-}"
    if [ ! -x "$SINGULARITY_libexecdir/singularity/bin/get-section" ]; then
        message ERROR "Could not locate get-section program\n"
        exit 255
    fi

    if [ ! -f "$FILE" ]; then
        message ERROR "File not found ($FILE)\n"
        exit 1
    fi

    eval "$SINGULARITY_libexecdir/singularity/bin/get-section" "$SECTION" "$FILE"

    return 0
}


ABORT() {
    RETVAL="${1:-}"
    if [ -z "$RETVAL" ]; then
        RETVAL=1
    fi
    message ABORT "Aborting with RETVAL=$RETVAL\n"
    exit $RETVAL
}

check_pattern() {
    STRING="${1:-}"
    PATTERN="${2:-}"
    case "$PATTERN" in
        $STRING)
            true
        ;;
        *)
            return 1
        ;;
    esac
    return 0
}

cmd() {
    message 2 " + %-68.68s" "$*"
    "$@" >/dev/null 2>&1
    RETVAL=$?
    if [ $RETVAL -eq 0 ]; then
        message 2 "OK\n"
    else
        message 2 "ERROR\n"
    fi
    return $RETVAL
}

eval_abort() {
    eval "$@"
    RETVAL=$?
    if [ $RETVAL -ne 0 ]; then
        exit $RETVAL
    fi
    return 0
}

stest() {
    ERROR="${1:-}"
    TMPFILE=`mktemp`
    shift
    message 2 " + %-80.80s " "$*"
    "$@" >$TMPFILE 2>&1
    CODE="$?"
    if [ "$ERROR" = "0" -a "$CODE" != "0" ]; then
        message 2 "%13s ERROR\n" "(retval=$CODE)"
        tail "$TMPFILE"
        echo "Full output in: $TMPFILE"
        exit 1
    elif [ "$ERROR" != "0" -a "$CODE" = "0" ]; then
        message 2 "%13s ERROR\n" "(retval=$CODE)"
        tail "$TMPFILE"
        echo "Full output in: $TMPFILE"
        exit 1
    else
        message 2 "%13s OK\n" "(retval=$CODE)"
    fi
    rm -f "$TMPFILE"
}


singularity_import() {
    MOD="${1:-}"
    if [ -z "$SINGULARITY_libexecdir" ]; then
        message ERROR "libexecdir not defined, are you running this from within Singularity?\n"
        exit 1
    fi
    if [ -f "$SINGULARITY_libexecdir/singularity/mods/$MOD.smod" ]; then
        . "$SINGULARITY_libexecdir/singularity/mods/$MOD.smod"
    else
        message ERROR "Could not load Singularity module: $MOD\n"
        exit 255
    fi
    return 0
}


# Different versions of which respond differently (print aliases, or take
# different arguments)
singularity_which() {
    i="${1:-}"
    # Avoid non-pathnames with . not in path, and directories
    case $i in
        .* | /*)
            if [ -f "$i" -a -x "$i" ]; then
                echo "$i"
                return 0
            fi
    esac
    for p in `echo $PATH | sed -e 's/:/ /g'`; do
        if [ -f "$p/$i" -a -x "$p/$i" ]; then
            echo "$p/$i"
            return 0
        fi
    done
    return 1
}


parse_opts() {
    NEWOPTS=""
    while [ -n "${1:-}" ]; do
        case "${1:-}" in
            -*=*)
                ARG1=`echo -n "${1:-}" | cut -d = -f 1`
                ARG2=`echo -n "${1:-}" | cut -d = -f 2`
                NEWOPTS="$NEWOPTS \"$ARG1\" \"$ARG2\""
                shift
                continue
            ;;
            --*)
                NEWOPTS="$NEWOPTS \"${1:-}\""
                shift
                continue
            ;;
            -*)
                for o in `echo "${1:-}"| sed 's/^-//' | sed 's/./-& /g'`; do
                    NEWOPTS="$NEWOPTS \"$o\""
                done
                shift
                continue
            ;;
            *)
                NEWOPTS="$NEWOPTS $@"
                break
            ;;
        esac
    done
    # Eww, this is bad I know... Would be better just to pass the variable
    # around without making ad-hoc modifications... Got a better idea, let
    # me know! (gmk)
    echo "$NEWOPTS" | sed -e 's/\\/\\\\/g'
}


<<<<<<< HEAD
compare_envs() {
    # during bootstrap, if we are bootstrapping from a local image, compare the
    # environment in the new image to that in the old image and alert the user
    # of any changes
    REMOVED=$(comm -23 ${SINGULARITY_STARTING_ENVIRONMENT} ${SINGULARITY_ENDING_ENVIRONMENT})
    ADDED=$(comm -13 ${SINGULARITY_STARTING_ENVIRONMENT} ${SINGULARITY_ENDING_ENVIRONMENT})
     
    if [ -n "${REMOVED}" -o -n "${ADDED}" ]; then
        message 1 "Environment variables were added, removed, and/or changed during bootstrap.\n"
    else if [ "${SINGULARITY_STARTING_ENVSHA1}" != "${SINGULARITY_ENDING_ENVSHA1}" ]; then
            message 1 "The environment of ${SINGULARITY_IMAGE} may differ from the environment of ${FROM}\n"
            message 1 "${FROM} sha1 sum of environment is ${SINGULARITY_STARTING_ENVSHA1}\n"
            message 1 "${SINGULARITY_IMAGE} sha1 sum of environment is ${SINGULARITY_ENDING_ENVSHA1}\n"
        fi
    fi
    if [ -n "${REMOVED}" ]; then
        message 1 "Variables unique to original image (${FROM})\n"
        message 1 "$REMOVED\n"
    fi
    if [ -n "${ADDED}" ]; then
        message 1 "Variables unique to new image (${SINGULARITY_IMAGE})\n"
        message 1 "$ADDED\n"
    fi
}


=======
replace_string() {
   ORIGINAL="${1:-}"
   MATCH="${2:-}"
   REPLACE="${3:-}"
   echo $ORIGINAL | sed -e s/${MATCH}/${REPLACE}/g
}

>>>>>>> 7d5b9535
##############################################################################
# CHECK FUNCTIONS
##############################################################################


# Given a script and an assigned level and tag, determine if it should be
# executed to perform the check
# [LEVEL] [SCRIPT] [TAGS]

exec_check() {
    CHECKSUCCESS="${1:-}"
    CHECKLEVEL="${2:-}"
    CHECKSCRIPT="${3:-}"
    shift
    shift
    shift
    CHECKTAGS="${@}"

    # The default case is that we don't run
    RETVAL=0  

    # Don't perform check if tag not indicated
    PERFORM_CHECK=1

    # if not "all," check if user wants check performed
    if [ "$SINGULARITY_CHECKTAGS" != "all" ]; then
        has_tag "$CHECKTAGS" "$SINGULARITY_CHECKTAGS" || PERFORM_CHECK=0
    fi

    if [ $PERFORM_CHECK -eq 0 ]; then
        return $RETVAL
    fi
 
    RUNCHECK_LEVEL=3        # Perform all checks
    case "$CHECKLEVEL" in
        l|low|L|LOW)
            RUNCHECK_LEVEL=3
        ;;
        m|med|M|MED)
            RUNCHECK_LEVEL=2
        ;;
        h|high|H|HIGH)
            RUNCHECK_LEVEL=1
        ;;
    esac

    if [ "$RUNCHECK_LEVEL" -le "$SINGULARITY_CHECKLEVEL" ]; then
       message NOTIFY "START ${CHECKSCRIPT##*/} tags[${CHECKTAGS}] level[$CHECKLEVEL]\n"
       scheck 0 $CHECKSCRIPT # script must have interpreter specified
       printf " $CHECKSCRIPT \n"
    fi

    return $RETVAL
}


has_tag() {

    taglist="$1"
    tag="$2"
    if test "${taglist#*$tag}" != "$taglist"
    then
        return 0 # has tag, perform test
    else
        return 1 # no tag, skip test
    fi
}


scheck() {
    ERROR="${1:-}"
    shift
    message 2 " + %-80.80s " "$*"
    "$@"
    CODE="$?"
    if [ "$ERROR" = "0" -a "$CODE" != "0" ]; then
        message FAIL "(retval=$CODE)"
    elif [ "$ERROR" != "0" -a "$CODE" = "0" ]; then
        message FAIL "(retval=$CODE)"
    else
        message PASS "(retval=$CODE)"
    fi
    return $CODE
}

if [ -n "${SHELL_DEBUG:-}" ]; then
    set -x
fi<|MERGE_RESOLUTION|>--- conflicted
+++ resolved
@@ -310,7 +310,6 @@
 }
 
 
-<<<<<<< HEAD
 compare_envs() {
     # during bootstrap, if we are bootstrapping from a local image, compare the
     # environment in the new image to that in the old image and alert the user
@@ -337,7 +336,6 @@
 }
 
 
-=======
 replace_string() {
    ORIGINAL="${1:-}"
    MATCH="${2:-}"
@@ -345,7 +343,7 @@
    echo $ORIGINAL | sed -e s/${MATCH}/${REPLACE}/g
 }
 
->>>>>>> 7d5b9535
+
 ##############################################################################
 # CHECK FUNCTIONS
 ##############################################################################
