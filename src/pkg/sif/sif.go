// Copyright (c) 2018, Sylabs Inc. All rights reserved.
// This software is licensed under a 3-clause BSD license. Please consult the
// LICENSE file distributed with the sources of this project regarding your
// rights to use or distribute this software.

package sif

import (
	"io"
	"io/ioutil"
	"os"
	"os/exec"

	"github.com/golang/glog"
	specs "github.com/opencontainers/runtime-spec/specs-go"
	"github.com/singularityware/singularity/src/pkg/image"
)

// SIF describes a SIF image.
type SIF struct {
	path string
}

// FromSandbox converts the sandbox, s, to a SIF file.
func FromSandbox(sandbox *image.Sandbox, imagePath string) (*SIF, error) {
	mksquashfs, err := exec.LookPath("mksquashfs")
	if err != nil {
		glog.Error("mksquashfs is not installed on this system")
		return nil, err
	}

	f, err := ioutil.TempFile("", "squashfs-")
	squashfsPath := f.Name() + ".img"
	f.Close()
	os.Remove(squashfsPath)

	mksquashfsCmd := exec.Command(mksquashfs, sandbox.Rootfs(), squashfsPath, "-noappend")
	mksquashfsCmd.Stdin = os.Stdin
	mksquashfsCmd.Stdout = os.Stdout
	mksquashfsCmd.Stderr = os.Stderr
	err = mksquashfsCmd.Run()
	if err != nil {
		return nil, err
	}

<<<<<<< HEAD
	fmt.Println(string(mksfsout))

	args := []string{"sif", "create", "-P",
		squashfsPath, "-f", "SQUASHFS", "-p", "SYSTEM", "-c",
		"LINUX", imagePath}
	sifCmd := exec.Command("singularity", args...)
	sifout, err := sifCmd.CombinedOutput()
=======
	sif := buildcfg.SBINDIR + "/sif"

	sifCmd := exec.Command(sif, "create", "-P", squashfsPath, "-f", "SQUASHFS", "-p", "SYSTEM", "-c", "LINUX", imagePath)
	sifCmd.Stdin = os.Stdin
	sifCmd.Stdout = os.Stdout
	sifCmd.Stderr = os.Stderr
	err = sifCmd.Run()
>>>>>>> 7278e586
	if err != nil {
		return nil, err
	}

	return &SIF{path: imagePath}, nil

}

// FromPath returns a SIF object of the file located at path.
func FromPath(path string) *SIF {
	return &SIF{}
}

// FromReadSeeker returns a SIF object from the supplied ReadSeeker.
func FromReadSeeker(f io.ReadSeeker) *SIF {
	return &SIF{}
}

// Root returns the root specification of the SIF.
func (i *SIF) Root() *specs.Root {
	return &specs.Root{}
}

// Rootfs returns the root FS of the SIF.
func (i *SIF) Rootfs() string {
	return i.path
}

// isSIF checks the "magic" of the given file and
// determines if the file is of the SIF type
func isSIF(f io.ReadSeeker) bool {
	return false
}<|MERGE_RESOLUTION|>--- conflicted
+++ resolved
@@ -43,15 +43,6 @@
 		return nil, err
 	}
 
-<<<<<<< HEAD
-	fmt.Println(string(mksfsout))
-
-	args := []string{"sif", "create", "-P",
-		squashfsPath, "-f", "SQUASHFS", "-p", "SYSTEM", "-c",
-		"LINUX", imagePath}
-	sifCmd := exec.Command("singularity", args...)
-	sifout, err := sifCmd.CombinedOutput()
-=======
 	sif := buildcfg.SBINDIR + "/sif"
 
 	sifCmd := exec.Command(sif, "create", "-P", squashfsPath, "-f", "SQUASHFS", "-p", "SYSTEM", "-c", "LINUX", imagePath)
@@ -59,7 +50,6 @@
 	sifCmd.Stdout = os.Stdout
 	sifCmd.Stderr = os.Stderr
 	err = sifCmd.Run()
->>>>>>> 7278e586
 	if err != nil {
 		return nil, err
 	}
