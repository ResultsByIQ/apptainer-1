--- conflicted
+++ resolved
@@ -156,11 +156,7 @@
 	@echo "       PASS"
 	@echo " TEST go test"
 	$(V)export CGO_CPPFLAGS="$(cgo_CPPFLAGS)" CGO_LDFLAGS="$(cgo_LDFLAGS)" && \
-<<<<<<< HEAD
-		cd $(SOURCEDIR) && go test -count=1 -cover -race -timeout 60s ./...
-=======
-		cd $(SOURCEDIR) && go test -tags $(go_TAG) -cover -race -timeout 60s ./...
->>>>>>> 2f15647c
+		cd $(SOURCEDIR) && go test -count=1 -tags $(go_TAG) -cover -race -timeout 60s ./...
 	@echo "       PASS"
 
 .PHONY: cscope
